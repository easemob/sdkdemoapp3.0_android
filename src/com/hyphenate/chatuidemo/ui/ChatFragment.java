package com.hyphenate.chatuidemo.ui;

<<<<<<< HEAD
import android.app.Activity;
import android.content.ClipData;
import android.content.Intent;
import android.graphics.Bitmap;
import android.graphics.Bitmap.CompressFormat;
import android.media.ThumbnailUtils;
import android.net.Uri;
import android.os.Build;
import android.os.Bundle;
import android.support.annotation.NonNull;
import android.text.Editable;
import android.text.TextWatcher;
import android.view.LayoutInflater;
import android.view.View;
import android.view.View.OnClickListener;
import android.view.ViewGroup;
import android.widget.BaseAdapter;
import android.widget.Toast;
=======
import java.io.File;
import java.io.FileOutputStream;
import java.util.List;
import java.util.Map;

import com.easemob.redpacketui.RedPacketConstant;
import com.easemob.redpacketui.utils.RedPacketUtil;
import com.easemob.redpacketui.widget.ChatRowRedPacket;
import com.easemob.redpacketui.widget.ChatRowRedPacketAck;
>>>>>>> 02df25a4
import com.hyphenate.chat.EMClient;
import com.hyphenate.chat.EMCmdMessageBody;
import com.hyphenate.chat.EMGroup;
import com.hyphenate.chat.EMMessage;
import com.hyphenate.chat.EMTextMessageBody;
import com.hyphenate.chatuidemo.Constant;
import com.hyphenate.chatuidemo.DemoHelper;
import com.hyphenate.chatuidemo.R;
import com.hyphenate.chatuidemo.domain.EmojiconExampleGroupData;
import com.hyphenate.chatuidemo.domain.RobotUser;
import com.hyphenate.chatuidemo.widget.ChatRowVoiceCall;
import com.hyphenate.easeui.EaseConstant;
import com.hyphenate.easeui.ui.EaseChatFragment;
import com.hyphenate.easeui.ui.EaseChatFragment.EaseChatFragmentHelper;
import com.hyphenate.easeui.widget.chatrow.EaseChatRow;
import com.hyphenate.easeui.widget.chatrow.EaseCustomChatRowProvider;
import com.hyphenate.easeui.widget.emojicon.EaseEmojiconMenu;
import com.hyphenate.exceptions.HyphenateException;
import com.hyphenate.util.EasyUtils;
import com.hyphenate.util.PathUtil;
import java.io.File;
import java.io.FileOutputStream;
import java.util.Map;

public class ChatFragment extends EaseChatFragment implements EaseChatFragmentHelper{

    //避免和基类定义的常量可能发生的冲突，常量从11开始定义
    private static final int ITEM_VIDEO = 11;
    private static final int ITEM_FILE = 12;
    private static final int ITEM_VOICE_CALL = 13;
    private static final int ITEM_VIDEO_CALL = 14;
    private static final int ITEM_RED_PACKET = 16;

    private static final int REQUEST_CODE_SELECT_VIDEO = 11;
    private static final int REQUEST_CODE_SELECT_FILE = 12;
    private static final int REQUEST_CODE_GROUP_DETAIL = 13;
    private static final int REQUEST_CODE_CONTEXT_MENU = 14;
<<<<<<< HEAD
    private static final int REQUEST_CODE_SELECT_AT_USER = 15;
    
=======
    private static final int REQUEST_CODE_SEND_MONEY = 15;

>>>>>>> 02df25a4
    private static final int MESSAGE_TYPE_SENT_VOICE_CALL = 1;
    private static final int MESSAGE_TYPE_RECV_VOICE_CALL = 2;
    private static final int MESSAGE_TYPE_SENT_VIDEO_CALL = 3;
    private static final int MESSAGE_TYPE_RECV_VIDEO_CALL = 4;

    private static final int MESSAGE_TYPE_RECV_MONEY = 5;
    private static final int MESSAGE_TYPE_SEND_MONEY = 6;
    private static final int MESSAGE_TYPE_SEND_LUCKY = 7;
    private static final int MESSAGE_TYPE_RECV_LUCKY = 8;
    
    
    /**
     * 是否为环信小助手
     */
    private boolean isRobot;
    
    @Override
    public View onCreateView(LayoutInflater inflater, ViewGroup container, Bundle savedInstanceState) {
        return super.onCreateView(inflater, container, savedInstanceState);
    }

    @Override
    protected void setUpView() {
        setChatFragmentListener(this);
        if (chatType == Constant.CHATTYPE_SINGLE) { 
            Map<String,RobotUser> robotMap = DemoHelper.getInstance().getRobotList();
            if(robotMap!=null && robotMap.containsKey(toChatUsername)){
                isRobot = true;
            }
        }
        super.setUpView();
        // 设置标题栏点击事件
        titleBar.setLeftLayoutClickListener(new OnClickListener() {

            @Override
            public void onClick(View v) {
                if (EasyUtils.isSingleActivity(getActivity())) {
                    Intent intent = new Intent(getActivity(), MainActivity.class);
                    startActivity(intent);
                }
                getActivity().finish();
            }
        });
        ((EaseEmojiconMenu)inputMenu.getEmojiconMenu()).addEmojiconGroup(EmojiconExampleGroupData.getData());
<<<<<<< HEAD
        if(chatType == EaseConstant.CHATTYPE_GROUP){
            inputMenu.getPrimaryMenu().getEditText().addTextChangedListener(new TextWatcher() {
                
                @Override
                public void onTextChanged(CharSequence s, int start, int before, int count) {
                    if(count == 1 && "@".equals(String.valueOf(s.charAt(start)))){
                        startActivityForResult(new Intent(getActivity(), PickAtUserActivity.class).
                                putExtra("groupId", toChatUsername), REQUEST_CODE_SELECT_AT_USER);
                    }
                }
                @Override
                public void beforeTextChanged(CharSequence s, int start, int count, int after) {
                    
                }
                @Override
                public void afterTextChanged(Editable s) {
                    
                }
            });
=======
        if (chatType == Constant.CHATTYPE_GROUP) {
            new Thread(new Runnable() {
                @Override
                public void run() {
                    try {
                        EMClient.getInstance().groupManager().getGroupFromServer(toChatUsername);
                    } catch (HyphenateException e) {
                        e.printStackTrace();
                    }
                }
            }).start();
>>>>>>> 02df25a4
        }
    }
    
    @Override
    protected void registerExtendMenuItem() {
        //demo这里不覆盖基类已经注册的item,item点击listener沿用基类的
        super.registerExtendMenuItem();
        //增加扩展item
        inputMenu.registerExtendMenuItem(R.string.attach_video, R.drawable.em_chat_video_selector, ITEM_VIDEO, extendMenuItemClickListener);
        inputMenu.registerExtendMenuItem(R.string.attach_file, R.drawable.em_chat_file_selector, ITEM_FILE, extendMenuItemClickListener);
        if(chatType == Constant.CHATTYPE_SINGLE){
            inputMenu.registerExtendMenuItem(R.string.attach_voice_call, R.drawable.em_chat_voice_call_selector, ITEM_VOICE_CALL, extendMenuItemClickListener);
            inputMenu.registerExtendMenuItem(R.string.attach_video_call, R.drawable.em_chat_video_call_selector, ITEM_VIDEO_CALL, extendMenuItemClickListener);
        }
        //聊天室暂时不支持红包功能
        if (chatType != Constant.CHATTYPE_CHATROOM) {
            inputMenu.registerExtendMenuItem(R.string.attach_red_packet, R.drawable.em_chat_red_packet_selector, ITEM_RED_PACKET, extendMenuItemClickListener);
        }
    }
    
    @Override
    public void onActivityResult(int requestCode, int resultCode, Intent data) {
        super.onActivityResult(requestCode, resultCode, data);
        if (requestCode == REQUEST_CODE_CONTEXT_MENU) {
            switch (resultCode) {
            case ContextMenuActivity.RESULT_CODE_COPY: // 复制消息
                clipboard.setPrimaryClip(ClipData.newPlainText(null, 
                        ((EMTextMessageBody) contextMenuMessage.getBody()).getMessage()));
                break;
            case ContextMenuActivity.RESULT_CODE_DELETE: // 删除消息
                conversation.removeMessage(contextMenuMessage.getMsgId());
                messageList.refresh();
                break;

            case ContextMenuActivity.RESULT_CODE_FORWARD: // 转发消息
                Intent intent = new Intent(getActivity(), ForwardMessageActivity.class);
                intent.putExtra("forward_msg_id", contextMenuMessage.getMsgId());
                startActivity(intent);
                
                break;

            default:
                break;
            }
        }
        if(resultCode == Activity.RESULT_OK){
            switch (requestCode) {
            case REQUEST_CODE_SELECT_VIDEO: //发送选中的视频
                if (data != null) {
                    int duration = data.getIntExtra("dur", 0);
                    String videoPath = data.getStringExtra("path");
                    File file = new File(PathUtil.getInstance().getImagePath(), "thvideo" + System.currentTimeMillis());
                    try {
                        FileOutputStream fos = new FileOutputStream(file);
                        Bitmap ThumbBitmap = ThumbnailUtils.createVideoThumbnail(videoPath, 3);
                        ThumbBitmap.compress(CompressFormat.JPEG, 100, fos);
                        fos.close();
                        sendVideoMessage(videoPath, file.getAbsolutePath(), duration);
                    } catch (Exception e) {
                        e.printStackTrace();
                    }
                }
                break;
            case REQUEST_CODE_SELECT_FILE: //发送选中的文件
                if (data != null) {
                    Uri uri = data.getData();
                    if (uri != null) {
                        sendFileByUri(uri);
                    }
                }
                break;
<<<<<<< HEAD
            case REQUEST_CODE_SELECT_AT_USER:
                if(data != null){
                    String username = data.getStringExtra("username");
                    inputAtUsername(username, false);
                }
                break;

=======
            case REQUEST_CODE_SEND_MONEY:
                if (data != null){
                    sendMessage(RedPacketUtil.createRPMessage(getActivity(), data, toChatUsername));
                }
                break;
>>>>>>> 02df25a4
            default:
                break;
            }
        }
        
    }
    
    @Override
    public void onSetMessageAttributes(EMMessage message) {
        if(isRobot){
            //设置消息扩展属性
            message.setAttribute("em_robot_message", isRobot);
        }
    }
    
    @Override
    public EaseCustomChatRowProvider onSetCustomChatRowProvider() {
        //设置自定义listview item提供者
        return new CustomChatRowProvider();
    }
  

    @Override
    public void onEnterToChatDetails() {
        if (chatType == Constant.CHATTYPE_GROUP) {
            EMGroup group = EMClient.getInstance().groupManager().getGroup(toChatUsername);
            if (group == null) {
                Toast.makeText(getActivity(), R.string.gorup_not_found, 0).show();
                return;
            }
            startActivityForResult(
                    (new Intent(getActivity(), GroupDetailsActivity.class).putExtra("groupId", toChatUsername)),
                    REQUEST_CODE_GROUP_DETAIL);
        }else if(chatType == Constant.CHATTYPE_CHATROOM){
        	startActivityForResult(new Intent(getActivity(), ChatRoomDetailsActivity.class).putExtra("roomId", toChatUsername), REQUEST_CODE_GROUP_DETAIL);
        }
    }

    @Override
    public void onAvatarClick(String username) {
        //头像点击事件
        Intent intent = new Intent(getActivity(), UserProfileActivity.class);
        intent.putExtra("username", username);
        startActivity(intent);
    }
    
    @Override
    public void onAvatarLongClick(String username) {
        inputAtUsername(username);
    }
    
    
    @Override
    public boolean onMessageBubbleClick(EMMessage message) {
        //消息框点击事件，demo这里不做覆盖，如需覆盖，return true
        if (message.getBooleanAttribute(RedPacketConstant.MESSAGE_ATTR_IS_RED_PACKET_MESSAGE, false)){
            RedPacketUtil.openRedPacket(getActivity(), chatType, message, toChatUsername, messageList);
            return true;
        }
        return false;
    }

    @Override
    public void onCmdMessageReceived(List<EMMessage> messages) {
        for (EMMessage message : messages) {
            //获取消息body
            EMCmdMessageBody cmdMsgBody = (EMCmdMessageBody) message.getBody();
            String action = cmdMsgBody.action();//获取自定义action
            if (action.equals(RedPacketConstant.REFRESH_GROUP_RED_PACKET_ACTION) && message.getChatType() == EMMessage.ChatType.GroupChat){
                RedPacketUtil.receiveRedPacketAckMessage(message);
                messageList.refresh();
            }
        }
        super.onCmdMessageReceived(messages);
    }

    @Override
    public void onMessageBubbleLongClick(EMMessage message) {
        //消息框长按
        startActivityForResult((new Intent(getActivity(), ContextMenuActivity.class)).putExtra("message",message)
                .putExtra("ischatroom", chatType == EaseConstant.CHATTYPE_CHATROOM),
                REQUEST_CODE_CONTEXT_MENU);
    }

    @Override
    public boolean onExtendMenuItemClick(int itemId, View view) {
        switch (itemId) {
        case ITEM_VIDEO: //视频
            Intent intent = new Intent(getActivity(), ImageGridActivity.class);
            startActivityForResult(intent, REQUEST_CODE_SELECT_VIDEO);
            break;
        case ITEM_FILE: //一般文件
            //demo这里是通过系统api选择文件，实际app中最好是做成qq那种选择发送文件
            selectFileFromLocal();
            break;
        case ITEM_VOICE_CALL: //音频通话
            startVoiceCall();
            break;
        case ITEM_VIDEO_CALL: //视频通话
            startVideoCall();
            break;
        case ITEM_RED_PACKET:
            RedPacketUtil.startRedPacketActivityForResult(this, chatType, toChatUsername, REQUEST_CODE_SEND_MONEY);
            break;
        default:
            break;
        }
        //不覆盖已有的点击事件
        return false;
    }
    
    /**
     * 选择文件
     */
    protected void selectFileFromLocal() {
        Intent intent = null;
        if (Build.VERSION.SDK_INT < 19) { //19以后这个api不可用，demo这里简单处理成图库选择图片
            intent = new Intent(Intent.ACTION_GET_CONTENT);
            intent.setType("*/*");
            intent.addCategory(Intent.CATEGORY_OPENABLE);

        } else {
            intent = new Intent(Intent.ACTION_PICK, android.provider.MediaStore.Images.Media.EXTERNAL_CONTENT_URI);
        }
        startActivityForResult(intent, REQUEST_CODE_SELECT_FILE);
    }
    
    /**
     * 拨打语音电话
     */
    protected void startVoiceCall() {
        if (!EMClient.getInstance().isConnected()) {
            Toast.makeText(getActivity(), R.string.not_connect_to_server, 0).show();
        } else {
            startActivity(new Intent(getActivity(), VoiceCallActivity.class).putExtra("username", toChatUsername)
                    .putExtra("isComingCall", false));
            // voiceCallBtn.setEnabled(false);
            inputMenu.hideExtendMenuContainer();
        }
    }
    
    /**
     * 拨打视频电话
     */
    protected void startVideoCall() {
        if (!EMClient.getInstance().isConnected())
            Toast.makeText(getActivity(), R.string.not_connect_to_server, 0).show();
        else {
            startActivity(new Intent(getActivity(), VideoCallActivity.class).putExtra("username", toChatUsername)
                    .putExtra("isComingCall", false));
            // videoCallBtn.setEnabled(false);
            inputMenu.hideExtendMenuContainer();
        }
    }
    
    /**
     * chat row provider 
     *
     */
    private final class CustomChatRowProvider implements EaseCustomChatRowProvider {
        @Override
        public int getCustomChatRowTypeCount() {
            //红包、音、视频通话发送、接收共8种
            return 8;
        }

        @Override
        public int getCustomChatRowType(EMMessage message) {
            if(message.getType() == EMMessage.Type.TXT){
                //语音通话类型
                if (message.getBooleanAttribute(Constant.MESSAGE_ATTR_IS_VOICE_CALL, false)){
                    return message.direct() == EMMessage.Direct.RECEIVE ? MESSAGE_TYPE_RECV_VOICE_CALL : MESSAGE_TYPE_SENT_VOICE_CALL;
                }else if (message.getBooleanAttribute(Constant.MESSAGE_ATTR_IS_VIDEO_CALL, false)){
                    //视频通话
                    return message.direct() == EMMessage.Direct.RECEIVE ? MESSAGE_TYPE_RECV_VIDEO_CALL : MESSAGE_TYPE_SENT_VIDEO_CALL;
                }else if (message.getBooleanAttribute(RedPacketConstant.MESSAGE_ATTR_IS_RED_PACKET_MESSAGE, false)) {
                    //发送红包消息
                    return message.direct() == EMMessage.Direct.RECEIVE ? MESSAGE_TYPE_RECV_MONEY : MESSAGE_TYPE_SEND_MONEY;
                } else if (message.getBooleanAttribute(RedPacketConstant.MESSAGE_ATTR_IS_RED_PACKET_ACK_MESSAGE, false)) {
                    //领取红包消息
                    return message.direct() == EMMessage.Direct.RECEIVE ? MESSAGE_TYPE_RECV_LUCKY : MESSAGE_TYPE_SEND_LUCKY;
                }
            }
            return 0;
        }

        @Override
        public EaseChatRow getCustomChatRow(EMMessage message, int position, BaseAdapter adapter) {
            if(message.getType() == EMMessage.Type.TXT){
                // 语音通话,  视频通话
                if (message.getBooleanAttribute(Constant.MESSAGE_ATTR_IS_VOICE_CALL, false) ||
                    message.getBooleanAttribute(Constant.MESSAGE_ATTR_IS_VIDEO_CALL, false)){
                    return new ChatRowVoiceCall(getActivity(), message, position, adapter);
                }else if (message.getBooleanAttribute(RedPacketConstant.MESSAGE_ATTR_IS_RED_PACKET_MESSAGE, false)) {//发送红包消息
                    return new ChatRowRedPacket(getActivity(), message, position, adapter);
                } else if (message.getBooleanAttribute(RedPacketConstant.MESSAGE_ATTR_IS_RED_PACKET_ACK_MESSAGE, false)) {//领取红包消息
                    return new ChatRowRedPacketAck(getActivity(), message, position, adapter);
                }
            }
            return null;
        }

    }

}<|MERGE_RESOLUTION|>--- conflicted
+++ resolved
@@ -1,6 +1,10 @@
 package com.hyphenate.chatuidemo.ui;
 
-<<<<<<< HEAD
+import java.io.File;
+import java.io.FileOutputStream;
+import java.util.List;
+import java.util.Map;
+
 import android.app.Activity;
 import android.content.ClipData;
 import android.content.Intent;
@@ -10,7 +14,6 @@
 import android.net.Uri;
 import android.os.Build;
 import android.os.Bundle;
-import android.support.annotation.NonNull;
 import android.text.Editable;
 import android.text.TextWatcher;
 import android.view.LayoutInflater;
@@ -19,20 +22,15 @@
 import android.view.ViewGroup;
 import android.widget.BaseAdapter;
 import android.widget.Toast;
-=======
-import java.io.File;
-import java.io.FileOutputStream;
-import java.util.List;
-import java.util.Map;
 
 import com.easemob.redpacketui.RedPacketConstant;
 import com.easemob.redpacketui.utils.RedPacketUtil;
 import com.easemob.redpacketui.widget.ChatRowRedPacket;
 import com.easemob.redpacketui.widget.ChatRowRedPacketAck;
->>>>>>> 02df25a4
 import com.hyphenate.chat.EMClient;
 import com.hyphenate.chat.EMCmdMessageBody;
 import com.hyphenate.chat.EMGroup;
+import com.hyphenate.chat.EMGroupManager;
 import com.hyphenate.chat.EMMessage;
 import com.hyphenate.chat.EMTextMessageBody;
 import com.hyphenate.chatuidemo.Constant;
@@ -50,9 +48,6 @@
 import com.hyphenate.exceptions.HyphenateException;
 import com.hyphenate.util.EasyUtils;
 import com.hyphenate.util.PathUtil;
-import java.io.File;
-import java.io.FileOutputStream;
-import java.util.Map;
 
 public class ChatFragment extends EaseChatFragment implements EaseChatFragmentHelper{
 
@@ -67,13 +62,10 @@
     private static final int REQUEST_CODE_SELECT_FILE = 12;
     private static final int REQUEST_CODE_GROUP_DETAIL = 13;
     private static final int REQUEST_CODE_CONTEXT_MENU = 14;
-<<<<<<< HEAD
     private static final int REQUEST_CODE_SELECT_AT_USER = 15;
     
-=======
-    private static final int REQUEST_CODE_SEND_MONEY = 15;
-
->>>>>>> 02df25a4
+    private static final int REQUEST_CODE_SEND_MONEY = 16;
+
     private static final int MESSAGE_TYPE_SENT_VOICE_CALL = 1;
     private static final int MESSAGE_TYPE_RECV_VOICE_CALL = 2;
     private static final int MESSAGE_TYPE_SENT_VIDEO_CALL = 3;
@@ -118,7 +110,6 @@
             }
         });
         ((EaseEmojiconMenu)inputMenu.getEmojiconMenu()).addEmojiconGroup(EmojiconExampleGroupData.getData());
-<<<<<<< HEAD
         if(chatType == EaseConstant.CHATTYPE_GROUP){
             inputMenu.getPrimaryMenu().getEditText().addTextChangedListener(new TextWatcher() {
                 
@@ -138,19 +129,19 @@
                     
                 }
             });
-=======
-        if (chatType == Constant.CHATTYPE_GROUP) {
-            new Thread(new Runnable() {
-                @Override
-                public void run() {
-                    try {
-                        EMClient.getInstance().groupManager().getGroupFromServer(toChatUsername);
-                    } catch (HyphenateException e) {
-                        e.printStackTrace();
+            EMGroup group = EMClient.getInstance().groupManager().getGroup(toChatUsername);
+            if(group == null || group.getAffiliationsCount() <= 0){
+                new Thread(new Runnable() {
+                    @Override
+                    public void run() {
+                        try {
+                            EMClient.getInstance().groupManager().getGroupFromServer(toChatUsername);
+                        } catch (HyphenateException e) {
+                            e.printStackTrace();
+                        }
                     }
-                }
-            }).start();
->>>>>>> 02df25a4
+                }).start();
+            }
         }
     }
     
@@ -222,7 +213,6 @@
                     }
                 }
                 break;
-<<<<<<< HEAD
             case REQUEST_CODE_SELECT_AT_USER:
                 if(data != null){
                     String username = data.getStringExtra("username");
@@ -230,13 +220,11 @@
                 }
                 break;
 
-=======
             case REQUEST_CODE_SEND_MONEY:
                 if (data != null){
                     sendMessage(RedPacketUtil.createRPMessage(getActivity(), data, toChatUsername));
                 }
                 break;
->>>>>>> 02df25a4
             default:
                 break;
             }
