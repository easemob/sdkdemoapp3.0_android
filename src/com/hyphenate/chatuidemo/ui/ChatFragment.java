--- conflicted
+++ resolved
@@ -96,15 +96,10 @@
      */
     private boolean isRobot;
 
-<<<<<<< HEAD
-    @Override public View onCreateView(LayoutInflater inflater, ViewGroup container, Bundle savedInstanceState) {
-=======
     // 进度对话框
     private ProgressDialog progressDialog;
-    
-    @Override
-    public View onCreateView(LayoutInflater inflater, ViewGroup container, Bundle savedInstanceState) {
->>>>>>> dbd91f42
+
+    @Override public View onCreateView(LayoutInflater inflater, ViewGroup container, Bundle savedInstanceState) {
         return super.onCreateView(inflater, container, savedInstanceState);
     }
 
@@ -176,9 +171,6 @@
         //end of red packet code
     }
 
-<<<<<<< HEAD
-    @Override public void onActivityResult(int requestCode, int resultCode, Intent data) {
-=======
     /**
      * 撤回消息，将已经发送成功的消息进行撤回
      *
@@ -200,6 +192,7 @@
                 // 撤回成功，刷新 UI
                 messageList.refresh();
             }
+
             /**
              * 撤回消息失败
              * @param i 失败的错误码
@@ -225,9 +218,7 @@
         });
     }
 
-            @Override
-    public void onActivityResult(int requestCode, int resultCode, Intent data) {
->>>>>>> dbd91f42
+    @Override public void onActivityResult(int requestCode, int resultCode, Intent data) {
         super.onActivityResult(requestCode, resultCode, data);
         if (requestCode == REQUEST_CODE_CONTEXT_MENU) {
             switch (resultCode) {
@@ -244,7 +235,6 @@
                     intent.putExtra("forward_msg_id", contextMenuMessage.getMsgId());
                     startActivity(intent);
 
-<<<<<<< HEAD
                     break;
 
                 case ContextMenuActivity.RESULT_CODE_SEND_LOCATION:
@@ -261,16 +251,12 @@
                             .putExtra("username", toChatUsername));
                     break;
 
+                case ContextMenuActivity.RESULT_CODE_RECALL: // recall
+                    recallMessage(contextMenuMessage);
+                    break;
+
                 default:
                     break;
-=======
-            case ContextMenuActivity.RESULT_CODE_RECALL: // recall
-                recallMessage(contextMenuMessage);
-                break;
-
-            default:
-                break;
->>>>>>> dbd91f42
             }
         }
         if (resultCode == Activity.RESULT_OK) {
@@ -402,28 +388,22 @@
             if (action.equals(RPConstant.REFRESH_GROUP_RED_PACKET_ACTION)) {
                 RedPacketUtil.receiveRedPacketAckMessage(message);
                 messageList.refresh();
-<<<<<<< HEAD
-            }
-
-            if (action.equals("shareLocation")) {
+            } else if (action.equals("shareLocation")) {
 
                 if (EaseBaiduMapActivity.instance != null) {
                     Message msg = EaseBaiduMapActivity.instance.handler.obtainMessage();
                     msg.obj = message;
                     msg.sendToTarget();
                 }
-            }
-=======
             } else if (action.equals(EaseConstant.REVOKE_FLAG)) { // 判断是不是撤回消息的透传
-                    // 收到透传的CMD消息后，调用撤回消息方法进行处理
-                    boolean result = EaseMessageUtils.receiveRecallMessage(message);
-                    // 撤回消息之后，判断是否当前聊天界面，用来刷新界面
-                    if (toChatUsername.equals(message.getFrom()) && result) {
-                        String msgId = message.getStringAttribute(EaseConstant.MSG_ID, null);
-                        messageList.refresh();
-                    }
-                }
->>>>>>> dbd91f42
+                // 收到透传的CMD消息后，调用撤回消息方法进行处理
+                boolean result = EaseMessageUtils.receiveRecallMessage(message);
+                // 撤回消息之后，判断是否当前聊天界面，用来刷新界面
+                if (toChatUsername.equals(message.getFrom()) && result) {
+                    String msgId = message.getStringAttribute(EaseConstant.MSG_ID, null);
+                    messageList.refresh();
+                }
+            }
         }
         //end of red packet code
         super.onCmdMessageReceived(messages);
