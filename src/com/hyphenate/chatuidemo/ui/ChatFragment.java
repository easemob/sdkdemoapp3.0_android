package com.hyphenate.chatuidemo.ui;

import android.app.Activity;
import android.app.ProgressDialog;
import android.content.BroadcastReceiver;
import android.content.ClipData;
import android.content.Context;
import android.content.Intent;
import android.content.IntentFilter;
import android.graphics.Bitmap;
import android.graphics.Bitmap.CompressFormat;
import android.media.ThumbnailUtils;
import android.net.Uri;
import android.os.Build;
import android.os.Bundle;
<<<<<<< HEAD
import android.support.v4.content.LocalBroadcastManager;
=======
import android.os.Message;
>>>>>>> 0544f764
import android.text.Editable;
import android.text.TextUtils;
import android.text.TextWatcher;
import android.view.LayoutInflater;
import android.view.View;
import android.view.View.OnClickListener;
import android.view.ViewGroup;
import android.widget.BaseAdapter;
import android.widget.EditText;
import android.widget.Toast;

import com.easemob.redpacketsdk.constant.RPConstant;
import com.easemob.redpacketui.utils.RPRedPacketUtil;
import com.easemob.redpacketui.utils.RedPacketUtil;
import com.easemob.redpacketui.widget.ChatRowRandomPacket;
import com.easemob.redpacketui.widget.ChatRowRedPacket;
import com.easemob.redpacketui.widget.ChatRowRedPacketAck;
import com.easemob.redpacketui.widget.ChatRowTransfer;
import com.hyphenate.EMCallBack;
import com.hyphenate.chat.EMClient;
import com.hyphenate.chat.EMCmdMessageBody;
import com.hyphenate.chat.EMGroup;
import com.hyphenate.chat.EMMessage;
import com.hyphenate.chat.EMTextMessageBody;
import com.hyphenate.chatuidemo.Constant;
import com.hyphenate.chatuidemo.DemoHelper;
import com.hyphenate.chatuidemo.R;
import com.hyphenate.chatuidemo.domain.EmojiconExampleGroupData;
import com.hyphenate.chatuidemo.domain.RobotUser;
import com.hyphenate.chatuidemo.widget.ChatRowVoiceCall;
import com.hyphenate.easeui.EaseConstant;
import com.hyphenate.easeui.ui.EaseBaiduMapActivity;
import com.hyphenate.easeui.ui.EaseChatFragment;
import com.hyphenate.easeui.ui.EaseChatFragment.EaseChatFragmentHelper;
import com.hyphenate.easeui.utils.EaseCommonUtils;
import com.hyphenate.easeui.utils.EaseMessageUtils;
import com.hyphenate.easeui.widget.chatrow.EaseChatRow;
import com.hyphenate.easeui.widget.chatrow.EaseCustomChatRowProvider;
import com.hyphenate.easeui.widget.emojicon.EaseEmojiconMenu;
import com.hyphenate.util.EasyUtils;
import com.hyphenate.util.PathUtil;

import java.io.File;
import java.io.FileOutputStream;
import java.util.List;
import java.util.Map;

public class ChatFragment extends EaseChatFragment implements EaseChatFragmentHelper {

    // constant start from 11 to avoid conflict with constant in base class
    private static final int ITEM_LOCATION = 3;
    private static final int ITEM_VIDEO = 11;
    private static final int ITEM_FILE = 12;
    private static final int ITEM_VOICE_CALL = 13;
    private static final int ITEM_VIDEO_CALL = 14;
    private static final int ITEM_BURN = 15;


    private static final int REQUEST_CODE_SELECT_VIDEO = 11;
    private static final int REQUEST_CODE_SELECT_FILE = 12;
    private static final int REQUEST_CODE_GROUP_DETAIL = 13;
    private static final int REQUEST_CODE_CONTEXT_MENU = 14;
    private static final int REQUEST_CODE_SELECT_AT_USER = 15;
    private static final int REQUEST_CODE_CLOSE_MAP = 20;

    private static final int MESSAGE_TYPE_SENT_VOICE_CALL = 1;
    private static final int MESSAGE_TYPE_RECV_VOICE_CALL = 2;
    private static final int MESSAGE_TYPE_SENT_VIDEO_CALL = 3;
    private static final int MESSAGE_TYPE_RECV_VIDEO_CALL = 4;

    //red packet code : 红包功能使用的常量
    private static final int MESSAGE_TYPE_RECV_RED_PACKET = 5;
    private static final int MESSAGE_TYPE_SEND_RED_PACKET = 6;
    private static final int MESSAGE_TYPE_SEND_RED_PACKET_ACK = 7;
    private static final int MESSAGE_TYPE_RECV_RED_PACKET_ACK = 8;
    private static final int MESSAGE_TYPE_RECV_TRANSFER_PACKET = 9;
    private static final int MESSAGE_TYPE_SEND_TRANSFER_PACKET = 10;
    private static final int MESSAGE_TYPE_RECV_RANDOM = 11;
    private static final int MESSAGE_TYPE_SEND_RANDOM = 12;
    private static final int REQUEST_CODE_SEND_RED_PACKET = 16;
    private static final int ITEM_RED_PACKET = 16;
    private static final int REQUEST_CODE_SEND_TRANSFER_PACKET = 17;
    private static final int ITEM_TRANSFER_PACKET = 17;
    //end of red packet code

    /**
     * if it is chatBot
     */
    private boolean isRobot;

    // 是否是阅后即焚
    private boolean isBurn = false;

    // 进度对话框
    private ProgressDialog progressDialog;
<<<<<<< HEAD
    private BroadcastReceiver broadcastReceiver;
    private LocalBroadcastManager broadcastManager;


    @Override
    public View onCreateView(LayoutInflater inflater, ViewGroup container, Bundle savedInstanceState) {
=======

    @Override public View onCreateView(LayoutInflater inflater, ViewGroup container, Bundle savedInstanceState) {
>>>>>>> 0544f764
        return super.onCreateView(inflater, container, savedInstanceState);
    }

    @Override protected void setUpView() {
        setChatFragmentListener(this);
<<<<<<< HEAD
        registerBroadcastReceiver();
        if (chatType == Constant.CHATTYPE_SINGLE) { 
            Map<String,RobotUser> robotMap = DemoHelper.getInstance().getRobotList();
            if(robotMap!=null && robotMap.containsKey(toChatUsername)){
=======
        if (chatType == Constant.CHATTYPE_SINGLE) {
            Map<String, RobotUser> robotMap = DemoHelper.getInstance().getRobotList();
            if (robotMap != null && robotMap.containsKey(toChatUsername)) {
>>>>>>> 0544f764
                isRobot = true;
            }
        }
        super.setUpView();

        // set click listener
        titleBar.setLeftLayoutClickListener(new OnClickListener() {

            @Override public void onClick(View v) {
                if (EasyUtils.isSingleActivity(getActivity())) {
                    Intent intent = new Intent(getActivity(), MainActivity.class);
                    startActivity(intent);
                }
                onBackPressed();
            }
        });
        ((EaseEmojiconMenu) inputMenu.getEmojiconMenu()).addEmojiconGroup(EmojiconExampleGroupData.getData());
        if (chatType == EaseConstant.CHATTYPE_GROUP) {
            inputMenu.getPrimaryMenu().getEditText().addTextChangedListener(new TextWatcher() {

                @Override public void onTextChanged(CharSequence s, int start, int before, int count) {
                    if (count == 1 && "@".equals(String.valueOf(s.charAt(start)))) {
                        startActivityForResult(new Intent(getActivity(), PickAtUserActivity.class).
                                putExtra("groupId", toChatUsername), REQUEST_CODE_SELECT_AT_USER);
                    }
                }

                @Override public void beforeTextChanged(CharSequence s, int start, int count, int after) {

                }

                @Override public void afterTextChanged(Editable s) {

                }
            });
        }
    }

    @Override protected void registerExtendMenuItem() {
        //use the menu in base class
        super.registerExtendMenuItem();
        //extend menu items
        inputMenu.registerExtendMenuItem(R.string.attach_video, R.drawable.em_chat_video_selector, ITEM_VIDEO, extendMenuItemClickListener);
        inputMenu.registerExtendMenuItem(R.string.attach_file, R.drawable.em_chat_file_selector, ITEM_FILE, extendMenuItemClickListener);
        if (chatType == Constant.CHATTYPE_SINGLE) {
            inputMenu.registerExtendMenuItem(R.string.attach_voice_call, R.drawable.em_chat_voice_call_selector, ITEM_VOICE_CALL,
                    extendMenuItemClickListener);
            inputMenu.registerExtendMenuItem(R.string.attach_video_call, R.drawable.em_chat_video_call_selector, ITEM_VIDEO_CALL,
                    extendMenuItemClickListener);
            inputMenu.registerExtendMenuItem(R.string.attach_burn, R.drawable.ic_launcher, ITEM_BURN, extendMenuItemClickListener);
        }
        //聊天室暂时不支持红包功能
        //red packet code : 注册红包菜单选项
        if (chatType != Constant.CHATTYPE_CHATROOM) {
            inputMenu.registerExtendMenuItem(R.string.attach_red_packet, R.drawable.em_chat_red_packet_selector, ITEM_RED_PACKET,
                    extendMenuItemClickListener);
        }
        //red packet code : 注册转账菜单选项
        if (chatType == Constant.CHATTYPE_SINGLE) {
            inputMenu.registerExtendMenuItem(R.string.attach_transfer_money, R.drawable.em_chat_transfer_selector, ITEM_TRANSFER_PACKET,
                    extendMenuItemClickListener);
        }
        //end of red packet code
    }

    private void registerBroadcastReceiver() {
        broadcastManager = LocalBroadcastManager.getInstance(getActivity());
        IntentFilter intentFilter = new IntentFilter();
        intentFilter.addAction(Constant.ACTION_GROUP_NOTIFY);
        broadcastReceiver = new BroadcastReceiver() {

            @Override
            public void onReceive(Context context, Intent intent) {
                String action = intent.getAction();
                if(action.equals(Constant.ACTION_GROUP_NOTIFY)){
                    messageList.refresh();
                }
            }
        };
        broadcastManager.registerReceiver(broadcastReceiver, intentFilter);
    }

    private void unregisterBroadcastReceiver(){
        broadcastManager.unregisterReceiver(broadcastReceiver);
    }

    @Override
    public void onDestroy() {
        super.onDestroy();
        unregisterBroadcastReceiver();
    }

    /**
     * 撤回消息，将已经发送成功的消息进行撤回
     *
     * @param message 需要撤回的消息
     */
    private void recallMessage(final EMMessage message) {
        // 显示撤回消息操作的 dialog
        progressDialog = new ProgressDialog(getActivity());
        progressDialog.setMessage("正在撤回 请稍候~~");
        progressDialog.show();
        EaseMessageUtils.sendRecallMessage(message, new EMCallBack() {
            @Override public void onSuccess() {
                // 关闭进度对话框
                progressDialog.dismiss();
                // 设置扩展为撤回消息类型，是为了区分消息的显示
                message.setAttribute(EaseConstant.REVOKE_FLAG, true);
                // 更新消息
                EMClient.getInstance().chatManager().updateMessage(message);
                // 撤回成功，刷新 UI
                messageList.refresh();
            }

            /**
             * 撤回消息失败
             * @param i 失败的错误码
             * @param s 失败的错误信息
             */
            @Override public void onError(final int i, final String s) {
                progressDialog.dismiss();
                getActivity().runOnUiThread(new Runnable() {
                    @Override public void run() {
                        // 弹出错误提示
                        if (s.equals(EaseConstant.ERROR_S_RECALL_TIME)) {
                            Toast.makeText(getActivity(), getString(R.string.recall_failed_max_time), Toast.LENGTH_SHORT).show();
                        } else {
                            Toast.makeText(getActivity(), getString(R.string.recall_failed), Toast.LENGTH_SHORT).show();
                        }
                    }
                });
            }

            @Override public void onProgress(int i, String s) {

            }
        });
    }

    @Override public void onActivityResult(int requestCode, int resultCode, Intent data) {
        super.onActivityResult(requestCode, resultCode, data);
        if (requestCode == REQUEST_CODE_CONTEXT_MENU) {
            switch (resultCode) {
                case ContextMenuActivity.RESULT_CODE_COPY: // copy
                    clipboard.setPrimaryClip(ClipData.newPlainText(null, ((EMTextMessageBody) contextMenuMessage.getBody()).getMessage()));
                    break;
                case ContextMenuActivity.RESULT_CODE_DELETE: // delete
                    conversation.removeMessage(contextMenuMessage.getMsgId());
                    messageList.refresh();
                    break;

                case ContextMenuActivity.RESULT_CODE_FORWARD: // forward
                    Intent intent = new Intent(getActivity(), ForwardMessageActivity.class);
                    intent.putExtra("forward_msg_id", contextMenuMessage.getMsgId());
                    startActivity(intent);

                    break;

                case ContextMenuActivity.RESULT_CODE_SEND_LOCATION:
                    startActivityForResult(new Intent(getActivity(), EaseBaiduMapActivity.class), REQUEST_CODE_MAP);
                    break;

                case ContextMenuActivity.RESULT_CODE_REAL_TIME_LOCATION:

                    EMMessage message = EMMessage.createTxtSendMessage("发起了位置共享", toChatUsername);
                    message.setAttribute("shareLocation", true);
                    sendMessage(message);
                    startActivity(new Intent(getActivity(), EaseBaiduMapActivity.class).putExtra("realtimelocation", true)
                            .putExtra("direct", 0)
                            .putExtra("username", toChatUsername));
                    break;

                case ContextMenuActivity.RESULT_CODE_RECALL: // recall
                    recallMessage(contextMenuMessage);
                    break;

                default:
                    break;
            }
        }
        if (resultCode == Activity.RESULT_OK) {
            switch (requestCode) {
                case REQUEST_CODE_SELECT_VIDEO: //send the video
                    if (data != null) {
                        int duration = data.getIntExtra("dur", 0);
                        String videoPath = data.getStringExtra("path");
                        File file = new File(PathUtil.getInstance().getImagePath(), "thvideo" + System.currentTimeMillis());
                        try {
                            FileOutputStream fos = new FileOutputStream(file);
                            Bitmap ThumbBitmap = ThumbnailUtils.createVideoThumbnail(videoPath, 3);
                            ThumbBitmap.compress(CompressFormat.JPEG, 100, fos);
                            fos.close();
                            sendVideoMessage(videoPath, file.getAbsolutePath(), duration);
                        } catch (Exception e) {
                            e.printStackTrace();
                        }
                    }
                    break;
                case REQUEST_CODE_SELECT_FILE: //send the file
                    if (data != null) {
                        Uri uri = data.getData();
                        if (uri != null) {
                            sendFileByUri(uri);
                        }
                    }
                    break;
                case REQUEST_CODE_SELECT_AT_USER:
                    if (data != null) {
                        String username = data.getStringExtra("username");
                        inputAtUsername(username, false);
                    }
                    break;
                //red packet code : 发送红包消息到聊天界面
                case REQUEST_CODE_SEND_RED_PACKET:
                    if (data != null) {
                        sendMessage(RedPacketUtil.createRPMessage(getActivity(), data, toChatUsername));
                    }
                    break;
                case REQUEST_CODE_SEND_TRANSFER_PACKET://发送转账消息
                    if (data != null) {
                        sendMessage(RedPacketUtil.createTRMessage(getActivity(), data, toChatUsername));
                    }
                    break;
                case REQUEST_CODE_CLOSE_MAP:

                    EMMessage message = EMMessage.createTxtSendMessage("停止了位置共享", toChatUsername);
                    message.setAttribute("shareLocation", false);
                    sendMessage(message);
                    break;
                //end of red packet code
                default:
                    break;
            }
        }
    }

    /**
     * 启动阅后即焚模式
     */
    private void setupBurn(){
        if (!isBurn) {
            isBurn = true;
            titleBar.setBackgroundColor(getResources().getColor(R.color.holo_red_light));
            Toast.makeText(getActivity(), R.string.attach_burn, Toast.LENGTH_SHORT).show();
        }else{
            isBurn = false;
            Toast.makeText(getActivity(), R.string.attach_burn_cancel, Toast.LENGTH_SHORT).show();
            titleBar.setBackgroundColor(getResources().getColor(R.color.top_bar_normal_bg));
        }
    }

    @Override public void onSetMessageAttributes(EMMessage message) {
        if (isRobot) {
            //set message extension
            message.setAttribute("em_robot_message", isRobot);
        }
        if (isBurn) {
            message.setAttribute(EaseConstant.MESSAGE_ATTR_BURN, isBurn);
        }
    }

    @Override public EaseCustomChatRowProvider onSetCustomChatRowProvider() {
        return new CustomChatRowProvider();
    }

    @Override public void onEnterToChatDetails() {
        if (chatType == Constant.CHATTYPE_GROUP) {
            EMGroup group = EMClient.getInstance().groupManager().getGroup(toChatUsername);
            if (group == null) {
                Toast.makeText(getActivity(), R.string.gorup_not_found, Toast.LENGTH_SHORT).show();
                return;
            }
            startActivityForResult((new Intent(getActivity(), GroupDetailsActivity.class).putExtra("groupId", toChatUsername)),
                    REQUEST_CODE_GROUP_DETAIL);
        } else if (chatType == Constant.CHATTYPE_CHATROOM) {
            startActivityForResult(new Intent(getActivity(), ChatRoomDetailsActivity.class).putExtra("roomId", toChatUsername),
                    REQUEST_CODE_GROUP_DETAIL);
        }
    }

    @Override public void onAvatarClick(String username) {
        //handling when user click avatar
        Intent intent = new Intent(getActivity(), UserProfileActivity.class);
        intent.putExtra("username", username);
        startActivity(intent);
    }

    @Override public void onAvatarLongClick(String username) {
        inputAtUsername(username);
    }

    @Override public boolean onMessageBubbleClick(EMMessage message) {
        //消息框点击事件，demo这里不做覆盖，如需覆盖，return true
        //red packet code : 拆红包页面
        if (message.getBooleanAttribute(RPConstant.MESSAGE_ATTR_IS_RED_PACKET_MESSAGE, false)) {
            if (RedPacketUtil.isRandomRedPacket(message)) {
                RedPacketUtil.openRandomPacket(getActivity(), message);
            } else {
                RedPacketUtil.openRedPacket(getActivity(), chatType, message, toChatUsername, messageList);
            }
            return true;
        } else if (message.getBooleanAttribute(RPConstant.MESSAGE_ATTR_IS_TRANSFER_PACKET_MESSAGE, false)) {
            RedPacketUtil.openTransferPacket(getActivity(), message);
            return true;
        } else if (message.getBooleanAttribute("shareLocation", false)) {

            int direct = 0;
            if (message.direct() == EMMessage.Direct.RECEIVE) {

                direct = 1;
            }
            startActivityForResult(new Intent(getActivity(), EaseBaiduMapActivity.class).putExtra("realtimelocation", true)
                    .putExtra("direct", direct)
                    .putExtra("username", toChatUsername), REQUEST_CODE_CLOSE_MAP);
        }
        //end of red packet code
        return false;
    }

    @Override public void onCmdMessageReceived(List<EMMessage> messages) {
        //red packet code : 处理红包回执透传消息
        for (EMMessage message : messages) {
            EMCmdMessageBody cmdMsgBody = (EMCmdMessageBody) message.getBody();
            String action = cmdMsgBody.action();//获取自定义action
            if (action.equals(RPConstant.REFRESH_GROUP_RED_PACKET_ACTION)) {
                RedPacketUtil.receiveRedPacketAckMessage(message);
                messageList.refresh();
            } else if (action.equals("shareLocation")) {

                if (EaseBaiduMapActivity.instance != null) {
                    Message msg = EaseBaiduMapActivity.instance.handler.obtainMessage();
                    msg.obj = message;
                    msg.sendToTarget();
                }
            } else if (action.equals(EaseConstant.REVOKE_FLAG)) { // 判断是不是撤回消息的透传
<<<<<<< HEAD
                    // 收到透传的CMD消息后，调用撤回消息方法进行处理
                    boolean result = EaseMessageUtils.receiveRecallMessage(message);
                    // 撤回消息之后，判断是否当前聊天界面，用来刷新界面
                    if (toChatUsername.equals(message.getFrom()) && result) {
                        messageList.refresh();
                    }
=======
                // 收到透传的CMD消息后，调用撤回消息方法进行处理
                boolean result = EaseMessageUtils.receiveRecallMessage(message);
                // 撤回消息之后，判断是否当前聊天界面，用来刷新界面
                if (toChatUsername.equals(message.getFrom()) && result) {
                    String msgId = message.getStringAttribute(EaseConstant.MSG_ID, null);
                    messageList.refresh();
>>>>>>> 0544f764
                }
            } else if (action.equals(EaseConstant.MESSAGE_ATTR_BURN_ACTION)) {
                EaseMessageUtils.receiveBurnCMDMessage(message);
                messageList.refresh();
            }
        }
        //end of red packet code
        super.onCmdMessageReceived(messages);
    }

    @Override public void onMessageBubbleLongClick(EMMessage message) {
        // no message forward when in chat room
        startActivityForResult((new Intent(getActivity(), ContextMenuActivity.class)).putExtra("message", message)
                .putExtra("ischatroom", chatType == EaseConstant.CHATTYPE_CHATROOM), REQUEST_CODE_CONTEXT_MENU);
    }

    @Override public boolean onExtendMenuItemClick(int itemId, View view) {
        switch (itemId) {
            case ITEM_LOCATION:
                startActivityForResult(new Intent(getActivity(), ContextMenuActivity.class), REQUEST_CODE_CONTEXT_MENU);
                break;
            case ITEM_VIDEO:
                if (isBurn) {
                    Toast.makeText(getActivity(), "阅后即焚模式，无法进行此操作", Toast.LENGTH_LONG).show();
                    break;
                }
                Intent intent = new Intent(getActivity(), ImageGridActivity.class);
                startActivityForResult(intent, REQUEST_CODE_SELECT_VIDEO);
                break;
            case ITEM_FILE: //file
                if (isBurn) {
                    Toast.makeText(getActivity(), "阅后即焚模式，无法进行此操作", Toast.LENGTH_LONG).show();
                    break;
                }
                selectFileFromLocal();
                break;
            case ITEM_VOICE_CALL:
                startVoiceCall();
                break;
            case ITEM_VIDEO_CALL:
                startVideoCall();
                break;
            case ITEM_BURN:
                // 阅后即焚
                setupBurn();
                break;
            //red packet code : 进入发红包页面
            case ITEM_RED_PACKET:
                if (isBurn) {
                    Toast.makeText(getActivity(), "阅后即焚模式，无法进行此操作", Toast.LENGTH_LONG).show();
                    break;
                }
                if (chatType == Constant.CHATTYPE_SINGLE) {
                    //单聊红包修改进入红包的方法，可以在小额随机红包和普通单聊红包之间切换
                    RedPacketUtil.startRandomPacket(new RPRedPacketUtil.RPRandomCallback() {
                        @Override public void onSendPacketSuccess(Intent data) {
                            sendMessage(RedPacketUtil.createRPMessage(getActivity(), data, toChatUsername));
                        }

                        @Override public void switchToNormalPacket() {
                            RedPacketUtil.startRedPacketActivityForResult(ChatFragment.this, chatType, toChatUsername, REQUEST_CODE_SEND_RED_PACKET);
                        }
                    }, getActivity(), toChatUsername);
                } else {
                    RedPacketUtil.startRedPacketActivityForResult(this, chatType, toChatUsername, REQUEST_CODE_SEND_RED_PACKET);
                }
                break;
            case ITEM_TRANSFER_PACKET://进入转账页面
                if (isBurn) {
                    Toast.makeText(getActivity(), "阅后即焚模式，无法进行此操作", Toast.LENGTH_LONG).show();
                    break;
                }
                RedPacketUtil.startTransferActivityForResult(this, toChatUsername, REQUEST_CODE_SEND_TRANSFER_PACKET);
                break;
            //end of red packet code
            default:
                break;
        }
        //keep exist extend menu
        return false;
    }

    /**
     * select file
     */
    protected void selectFileFromLocal() {
        Intent intent = null;
        if (Build.VERSION.SDK_INT < 19) { //api 19 and later, we can't use this way, demo just select from images
            intent = new Intent(Intent.ACTION_GET_CONTENT);
            intent.setType("*/*");
            intent.addCategory(Intent.CATEGORY_OPENABLE);
        } else {
            intent = new Intent(Intent.ACTION_PICK, android.provider.MediaStore.Images.Media.EXTERNAL_CONTENT_URI);
        }
        startActivityForResult(intent, REQUEST_CODE_SELECT_FILE);
    }

    /**
     * make a voice call
     */
    protected void startVoiceCall() {
        if (!EMClient.getInstance().isConnected()) {
            Toast.makeText(getActivity(), R.string.not_connect_to_server, Toast.LENGTH_SHORT).show();
        } else {
            startActivity(new Intent(getActivity(), VoiceCallActivity.class).putExtra("username", toChatUsername).putExtra("isComingCall", false));
            // voiceCallBtn.setEnabled(false);
            inputMenu.hideExtendMenuContainer();
        }
    }

    /**
     * make a video call
     */
    protected void startVideoCall() {
        if (!EMClient.getInstance().isConnected()) {
            Toast.makeText(getActivity(), R.string.not_connect_to_server, Toast.LENGTH_SHORT).show();
        } else {
            startActivity(new Intent(getActivity(), VideoCallActivity.class).putExtra("username", toChatUsername).putExtra("isComingCall", false));
            // videoCallBtn.setEnabled(false);
            inputMenu.hideExtendMenuContainer();
        }
    }

    /**
     * chat row provider
     */
    private final class CustomChatRowProvider implements EaseCustomChatRowProvider {
        @Override public int getCustomChatRowTypeCount() {
            //here the number is the message type in EMMessage::Type
            //which is used to count the number of different chat row
            return 12;
        }

        @Override public int getCustomChatRowType(EMMessage message) {
            if (message.getType() == EMMessage.Type.TXT) {
                //voice call
                if (message.getBooleanAttribute(Constant.MESSAGE_ATTR_IS_VOICE_CALL, false)) {
                    return message.direct() == EMMessage.Direct.RECEIVE ? MESSAGE_TYPE_RECV_VOICE_CALL : MESSAGE_TYPE_SENT_VOICE_CALL;
                } else if (message.getBooleanAttribute(Constant.MESSAGE_ATTR_IS_VIDEO_CALL, false)) {
                    //video call
                    return message.direct() == EMMessage.Direct.RECEIVE ? MESSAGE_TYPE_RECV_VIDEO_CALL : MESSAGE_TYPE_SENT_VIDEO_CALL;
                }
                //red packet code : 红包消息、红包回执消息以及转账消息的chatrow type
                else if (RedPacketUtil.isRandomRedPacket(message)) {
                    //小额随机红包
                    return message.direct() == EMMessage.Direct.RECEIVE ? MESSAGE_TYPE_RECV_RANDOM : MESSAGE_TYPE_SEND_RANDOM;
                } else if (message.getBooleanAttribute(RPConstant.MESSAGE_ATTR_IS_RED_PACKET_MESSAGE, false)) {
                    //发送红包消息
                    return message.direct() == EMMessage.Direct.RECEIVE ? MESSAGE_TYPE_RECV_RED_PACKET : MESSAGE_TYPE_SEND_RED_PACKET;
                } else if (message.getBooleanAttribute(RPConstant.MESSAGE_ATTR_IS_RED_PACKET_ACK_MESSAGE, false)) {
                    //领取红包消息
                    return message.direct() == EMMessage.Direct.RECEIVE ? MESSAGE_TYPE_RECV_RED_PACKET_ACK : MESSAGE_TYPE_SEND_RED_PACKET_ACK;
                } else if (message.getBooleanAttribute(RPConstant.MESSAGE_ATTR_IS_TRANSFER_PACKET_MESSAGE, false)) {
                    //转账消息
                    return message.direct() == EMMessage.Direct.RECEIVE ? MESSAGE_TYPE_RECV_TRANSFER_PACKET : MESSAGE_TYPE_SEND_TRANSFER_PACKET;
                }
                //end of red packet code
            }
            return 0;
        }

        @Override public EaseChatRow getCustomChatRow(EMMessage message, int position, BaseAdapter adapter) {
            if (message.getType() == EMMessage.Type.TXT) {
                // voice call or video call
                if (message.getBooleanAttribute(Constant.MESSAGE_ATTR_IS_VOICE_CALL, false) || message.getBooleanAttribute(
                        Constant.MESSAGE_ATTR_IS_VIDEO_CALL, false)) {
                    return new ChatRowVoiceCall(getActivity(), message, position, adapter);
                }
                //red packet code : 红包消息、红包回执消息以及转账消息的chat row
                else if (RedPacketUtil.isRandomRedPacket(message)) {//小额随机红包
                    return new ChatRowRandomPacket(getActivity(), message, position, adapter);
                } else if (message.getBooleanAttribute(RPConstant.MESSAGE_ATTR_IS_RED_PACKET_MESSAGE, false)) {//红包消息
                    return new ChatRowRedPacket(getActivity(), message, position, adapter);
                } else if (message.getBooleanAttribute(RPConstant.MESSAGE_ATTR_IS_RED_PACKET_ACK_MESSAGE, false)) {//红包回执消息
                    return new ChatRowRedPacketAck(getActivity(), message, position, adapter);
                } else if (message.getBooleanAttribute(RPConstant.MESSAGE_ATTR_IS_TRANSFER_PACKET_MESSAGE, false)) {//转账消息
                    return new ChatRowTransfer(getActivity(), message, position, adapter);
                }
                //end of red packet code
            }
            return null;
        }
    }
}<|MERGE_RESOLUTION|>--- conflicted
+++ resolved
@@ -13,11 +13,8 @@
 import android.net.Uri;
 import android.os.Build;
 import android.os.Bundle;
-<<<<<<< HEAD
 import android.support.v4.content.LocalBroadcastManager;
-=======
 import android.os.Message;
->>>>>>> 0544f764
 import android.text.Editable;
 import android.text.TextUtils;
 import android.text.TextWatcher;
@@ -113,32 +110,21 @@
 
     // 进度对话框
     private ProgressDialog progressDialog;
-<<<<<<< HEAD
     private BroadcastReceiver broadcastReceiver;
     private LocalBroadcastManager broadcastManager;
 
 
-    @Override
-    public View onCreateView(LayoutInflater inflater, ViewGroup container, Bundle savedInstanceState) {
-=======
 
     @Override public View onCreateView(LayoutInflater inflater, ViewGroup container, Bundle savedInstanceState) {
->>>>>>> 0544f764
         return super.onCreateView(inflater, container, savedInstanceState);
     }
 
     @Override protected void setUpView() {
         setChatFragmentListener(this);
-<<<<<<< HEAD
         registerBroadcastReceiver();
-        if (chatType == Constant.CHATTYPE_SINGLE) { 
-            Map<String,RobotUser> robotMap = DemoHelper.getInstance().getRobotList();
-            if(robotMap!=null && robotMap.containsKey(toChatUsername)){
-=======
         if (chatType == Constant.CHATTYPE_SINGLE) {
             Map<String, RobotUser> robotMap = DemoHelper.getInstance().getRobotList();
             if (robotMap != null && robotMap.containsKey(toChatUsername)) {
->>>>>>> 0544f764
                 isRobot = true;
             }
         }
@@ -474,22 +460,13 @@
                     msg.sendToTarget();
                 }
             } else if (action.equals(EaseConstant.REVOKE_FLAG)) { // 判断是不是撤回消息的透传
-<<<<<<< HEAD
                     // 收到透传的CMD消息后，调用撤回消息方法进行处理
                     boolean result = EaseMessageUtils.receiveRecallMessage(message);
                     // 撤回消息之后，判断是否当前聊天界面，用来刷新界面
                     if (toChatUsername.equals(message.getFrom()) && result) {
                         messageList.refresh();
                     }
-=======
-                // 收到透传的CMD消息后，调用撤回消息方法进行处理
-                boolean result = EaseMessageUtils.receiveRecallMessage(message);
-                // 撤回消息之后，判断是否当前聊天界面，用来刷新界面
-                if (toChatUsername.equals(message.getFrom()) && result) {
-                    String msgId = message.getStringAttribute(EaseConstant.MSG_ID, null);
-                    messageList.refresh();
->>>>>>> 0544f764
-                }
+
             } else if (action.equals(EaseConstant.MESSAGE_ATTR_BURN_ACTION)) {
                 EaseMessageUtils.receiveBurnCMDMessage(message);
                 messageList.refresh();
