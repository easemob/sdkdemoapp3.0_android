/**
 * Copyright (C) 2016 Hyphenate Inc. All rights reserved.
 *
 * Licensed under the Apache License, Version 2.0 (the "License");
 * you may not use this file except in compliance with the License.
 * You may obtain a copy of the License at
 *     http://www.apache.org/licenses/LICENSE-2.0
 * Unless required by applicable law or agreed to in writing, software
 * distributed under the License is distributed on an "AS IS" BASIS,
 * WITHOUT WARRANTIES OR CONDITIONS OF ANY KIND, either express or implied.
 * See the License for the specific language governing permissions and
 * limitations under the License.
 */
package com.hyphenate.chatuidemo.ui;

import android.os.Bundle;
import android.view.MotionEvent;
import android.view.View;

import com.easemob.redpacketsdk.constant.RPConstant;
import com.hyphenate.chat.EMMessage;
import com.hyphenate.chatuidemo.Constant;
import com.hyphenate.chatuidemo.R;

public class ContextMenuActivity extends BaseActivity {
    public static final int RESULT_CODE_COPY = 1;
    public static final int RESULT_CODE_DELETE = 2;
    public static final int RESULT_CODE_FORWARD = 3;
<<<<<<< HEAD
    public static final int RESULT_CODE_SEND_LOCATION = 4;
    public static final int RESULT_CODE_REAL_TIME_LOCATION = 5;

=======
	public static final int RESULT_CODE_RECALL = 4;
    
>>>>>>> dbd91f42
	@Override
	protected void onCreate(Bundle savedInstanceState) {
		super.onCreate(savedInstanceState);
		EMMessage message = getIntent().getParcelableExtra("message");

		if (message == null){
			setContentView(R.layout.em_context_menu_for_real_time);
			return;
		}

		boolean isChatroom = getIntent().getBooleanExtra("ischatroom", false); 
		
		int type = message.getType().ordinal();
		if (type == EMMessage.Type.TXT.ordinal()) {
		    if(message.getBooleanAttribute(Constant.MESSAGE_ATTR_IS_VIDEO_CALL, false)
					|| message.getBooleanAttribute(Constant.MESSAGE_ATTR_IS_VOICE_CALL, false)
					//red packet code : 屏蔽红包消息、转账消息的转发功能
					|| message.getBooleanAttribute(RPConstant.MESSAGE_ATTR_IS_RED_PACKET_MESSAGE, false)
					|| message.getBooleanAttribute(RPConstant.MESSAGE_ATTR_IS_TRANSFER_PACKET_MESSAGE, false)){
				    //end of red packet code
				setContentView(R.layout.em_context_menu_for_location);
		    }else if(message.getBooleanAttribute(Constant.MESSAGE_ATTR_IS_BIG_EXPRESSION, false)){
		        setContentView(R.layout.em_context_menu_for_image);
		    }else{
		        setContentView(R.layout.em_context_menu_for_text);
		    }
		} else if (type == EMMessage.Type.LOCATION.ordinal()) {
		    setContentView(R.layout.em_context_menu_for_location);
		} else if (type == EMMessage.Type.IMAGE.ordinal()) {
		    setContentView(R.layout.em_context_menu_for_image);
		} else if (type == EMMessage.Type.VOICE.ordinal()) {
		    setContentView(R.layout.em_context_menu_for_voice);
		} else if (type == EMMessage.Type.VIDEO.ordinal()) {
			setContentView(R.layout.em_context_menu_for_video);
		} else if (type == EMMessage.Type.FILE.ordinal()) {
		    setContentView(R.layout.em_context_menu_for_location);
		}

		if (isChatroom
				//red packet code : 屏蔽红包消息、转账消息的撤回功能
				|| message.getBooleanAttribute(RPConstant.MESSAGE_ATTR_IS_RED_PACKET_MESSAGE, false)
				|| message.getBooleanAttribute(RPConstant.MESSAGE_ATTR_IS_TRANSFER_PACKET_MESSAGE, false)) {
			    //end of red packet code
			View v = (View) findViewById(R.id.forward);
	        if (v != null) {
	            v.setVisibility(View.GONE);
	        }
		}
		if(message.direct() == EMMessage.Direct.SEND){
			findViewById(R.id.recall).setVisibility(View.VISIBLE);
		}else{
			findViewById(R.id.recall).setVisibility(View.GONE);
		}
	}

	@Override
	public boolean onTouchEvent(MotionEvent event) {
		finish();
		return true;
	}

	public void copy(View view){
		setResult(RESULT_CODE_COPY);
		finish();
	}
	public void delete(View view){
		setResult(RESULT_CODE_DELETE);
		finish();
	}
	public void forward(View view){
		setResult(RESULT_CODE_FORWARD);
		finish();
	}

<<<<<<< HEAD
	public void sendLocation(View view){
		setResult(RESULT_CODE_SEND_LOCATION);
		finish();
	}

	public void realtimeLocation(View view){
		setResult(RESULT_CODE_REAL_TIME_LOCATION);
=======
	public void recall(View view){
		setResult(RESULT_CODE_RECALL);
>>>>>>> dbd91f42
		finish();
	}
	
}<|MERGE_RESOLUTION|>--- conflicted
+++ resolved
@@ -4,7 +4,7 @@
  * Licensed under the Apache License, Version 2.0 (the "License");
  * you may not use this file except in compliance with the License.
  * You may obtain a copy of the License at
- *     http://www.apache.org/licenses/LICENSE-2.0
+ * http://www.apache.org/licenses/LICENSE-2.0
  * Unless required by applicable law or agreed to in writing, software
  * distributed under the License is distributed on an "AS IS" BASIS,
  * WITHOUT WARRANTIES OR CONDITIONS OF ANY KIND, either express or implied.
@@ -26,101 +26,96 @@
     public static final int RESULT_CODE_COPY = 1;
     public static final int RESULT_CODE_DELETE = 2;
     public static final int RESULT_CODE_FORWARD = 3;
-<<<<<<< HEAD
-    public static final int RESULT_CODE_SEND_LOCATION = 4;
+    public static final int RESULT_CODE_SEND_LOCATION = 6;
     public static final int RESULT_CODE_REAL_TIME_LOCATION = 5;
 
-=======
-	public static final int RESULT_CODE_RECALL = 4;
-    
->>>>>>> dbd91f42
-	@Override
-	protected void onCreate(Bundle savedInstanceState) {
-		super.onCreate(savedInstanceState);
-		EMMessage message = getIntent().getParcelableExtra("message");
+    public static final int RESULT_CODE_RECALL = 4;
 
-		if (message == null){
-			setContentView(R.layout.em_context_menu_for_real_time);
-			return;
-		}
+    @Override protected void onCreate(Bundle savedInstanceState) {
+        super.onCreate(savedInstanceState);
+        EMMessage message = getIntent().getParcelableExtra("message");
 
-		boolean isChatroom = getIntent().getBooleanExtra("ischatroom", false); 
-		
-		int type = message.getType().ordinal();
-		if (type == EMMessage.Type.TXT.ordinal()) {
-		    if(message.getBooleanAttribute(Constant.MESSAGE_ATTR_IS_VIDEO_CALL, false)
-					|| message.getBooleanAttribute(Constant.MESSAGE_ATTR_IS_VOICE_CALL, false)
-					//red packet code : 屏蔽红包消息、转账消息的转发功能
-					|| message.getBooleanAttribute(RPConstant.MESSAGE_ATTR_IS_RED_PACKET_MESSAGE, false)
-					|| message.getBooleanAttribute(RPConstant.MESSAGE_ATTR_IS_TRANSFER_PACKET_MESSAGE, false)){
-				    //end of red packet code
-				setContentView(R.layout.em_context_menu_for_location);
-		    }else if(message.getBooleanAttribute(Constant.MESSAGE_ATTR_IS_BIG_EXPRESSION, false)){
-		        setContentView(R.layout.em_context_menu_for_image);
-		    }else{
-		        setContentView(R.layout.em_context_menu_for_text);
-		    }
-		} else if (type == EMMessage.Type.LOCATION.ordinal()) {
-		    setContentView(R.layout.em_context_menu_for_location);
-		} else if (type == EMMessage.Type.IMAGE.ordinal()) {
-		    setContentView(R.layout.em_context_menu_for_image);
-		} else if (type == EMMessage.Type.VOICE.ordinal()) {
-		    setContentView(R.layout.em_context_menu_for_voice);
-		} else if (type == EMMessage.Type.VIDEO.ordinal()) {
-			setContentView(R.layout.em_context_menu_for_video);
-		} else if (type == EMMessage.Type.FILE.ordinal()) {
-		    setContentView(R.layout.em_context_menu_for_location);
-		}
+        if (message == null) {
+            setContentView(R.layout.em_context_menu_for_real_time);
+            return;
+        }
 
-		if (isChatroom
-				//red packet code : 屏蔽红包消息、转账消息的撤回功能
-				|| message.getBooleanAttribute(RPConstant.MESSAGE_ATTR_IS_RED_PACKET_MESSAGE, false)
-				|| message.getBooleanAttribute(RPConstant.MESSAGE_ATTR_IS_TRANSFER_PACKET_MESSAGE, false)) {
-			    //end of red packet code
-			View v = (View) findViewById(R.id.forward);
-	        if (v != null) {
-	            v.setVisibility(View.GONE);
-	        }
-		}
-		if(message.direct() == EMMessage.Direct.SEND){
-			findViewById(R.id.recall).setVisibility(View.VISIBLE);
-		}else{
-			findViewById(R.id.recall).setVisibility(View.GONE);
-		}
-	}
+        boolean isChatroom = getIntent().getBooleanExtra("ischatroom", false);
 
-	@Override
-	public boolean onTouchEvent(MotionEvent event) {
-		finish();
-		return true;
-	}
+        int type = message.getType().ordinal();
+        if (type == EMMessage.Type.TXT.ordinal()) {
+            if (message.getBooleanAttribute(Constant.MESSAGE_ATTR_IS_VIDEO_CALL, false) || message.getBooleanAttribute(
+                    Constant.MESSAGE_ATTR_IS_VOICE_CALL, false)
+                    //red packet code : 屏蔽红包消息、转账消息的转发功能
+                    || message.getBooleanAttribute(RPConstant.MESSAGE_ATTR_IS_RED_PACKET_MESSAGE, false) || message.getBooleanAttribute(
+                    RPConstant.MESSAGE_ATTR_IS_TRANSFER_PACKET_MESSAGE, false)) {
+                //end of red packet code
+                setContentView(R.layout.em_context_menu_for_location);
+            } else if (message.getBooleanAttribute(Constant.MESSAGE_ATTR_IS_BIG_EXPRESSION, false)) {
+                setContentView(R.layout.em_context_menu_for_image);
+            } else {
+                setContentView(R.layout.em_context_menu_for_text);
+            }
+        } else if (type == EMMessage.Type.LOCATION.ordinal()) {
+            setContentView(R.layout.em_context_menu_for_location);
+        } else if (type == EMMessage.Type.IMAGE.ordinal()) {
+            setContentView(R.layout.em_context_menu_for_image);
+        } else if (type == EMMessage.Type.VOICE.ordinal()) {
+            setContentView(R.layout.em_context_menu_for_voice);
+        } else if (type == EMMessage.Type.VIDEO.ordinal()) {
+            setContentView(R.layout.em_context_menu_for_video);
+        } else if (type == EMMessage.Type.FILE.ordinal()) {
+            setContentView(R.layout.em_context_menu_for_location);
+        }
 
-	public void copy(View view){
-		setResult(RESULT_CODE_COPY);
-		finish();
-	}
-	public void delete(View view){
-		setResult(RESULT_CODE_DELETE);
-		finish();
-	}
-	public void forward(View view){
-		setResult(RESULT_CODE_FORWARD);
-		finish();
-	}
+        if (isChatroom
+                //red packet code : 屏蔽红包消息、转账消息的撤回功能
+                || message.getBooleanAttribute(RPConstant.MESSAGE_ATTR_IS_RED_PACKET_MESSAGE, false) || message.getBooleanAttribute(
+                RPConstant.MESSAGE_ATTR_IS_TRANSFER_PACKET_MESSAGE, false)) {
+            //end of red packet code
+            View v = (View) findViewById(R.id.forward);
+            if (v != null) {
+                v.setVisibility(View.GONE);
+            }
+        }
+        if (message.direct() == EMMessage.Direct.SEND) {
+            findViewById(R.id.recall).setVisibility(View.VISIBLE);
+        } else {
+            findViewById(R.id.recall).setVisibility(View.GONE);
+        }
+    }
 
-<<<<<<< HEAD
-	public void sendLocation(View view){
-		setResult(RESULT_CODE_SEND_LOCATION);
-		finish();
-	}
+    @Override public boolean onTouchEvent(MotionEvent event) {
+        finish();
+        return true;
+    }
 
-	public void realtimeLocation(View view){
-		setResult(RESULT_CODE_REAL_TIME_LOCATION);
-=======
-	public void recall(View view){
-		setResult(RESULT_CODE_RECALL);
->>>>>>> dbd91f42
-		finish();
-	}
-	
+    public void copy(View view) {
+        setResult(RESULT_CODE_COPY);
+        finish();
+    }
+
+    public void delete(View view) {
+        setResult(RESULT_CODE_DELETE);
+        finish();
+    }
+
+    public void forward(View view) {
+        setResult(RESULT_CODE_FORWARD);
+        finish();
+    }
+
+    public void sendLocation(View view) {
+        setResult(RESULT_CODE_SEND_LOCATION);
+        finish();
+    }
+
+    public void realtimeLocation(View view) {
+        setResult(RESULT_CODE_REAL_TIME_LOCATION);
+    }
+
+    public void recall(View view) {
+        setResult(RESULT_CODE_RECALL);
+        finish();
+    }
 }