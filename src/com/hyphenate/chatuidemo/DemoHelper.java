package com.hyphenate.chatuidemo;

import java.util.ArrayList;
import java.util.HashMap;
import java.util.Hashtable;
import java.util.List;
import java.util.Map;
import java.util.UUID;

import com.easemob.redpacketui.RedPacketConstant;
import com.easemob.redpacketui.utils.RedPacketUtil;
import com.hyphenate.EMCallBack;
import com.hyphenate.EMConnectionListener;
import com.hyphenate.EMContactListener;
import com.hyphenate.EMError;
import com.hyphenate.EMGroupChangeListener;
import com.hyphenate.EMMessageListener;
import com.hyphenate.EMValueCallBack;
import com.hyphenate.chat.EMClient;
import com.hyphenate.chat.EMCmdMessageBody;
import com.hyphenate.chat.EMGroup;
import com.hyphenate.chat.EMMessage;
import com.hyphenate.chat.EMMessage.ChatType;
import com.hyphenate.chat.EMMessage.Status;
import com.hyphenate.chat.EMMessage.Type;
import com.hyphenate.chat.EMOptions;
import com.hyphenate.chat.EMTextMessageBody;
import com.hyphenate.chatuidemo.db.DemoDBManager;
import com.hyphenate.chatuidemo.db.InviteMessgeDao;
import com.hyphenate.chatuidemo.db.UserDao;
import com.hyphenate.chatuidemo.domain.EmojiconExampleGroupData;
import com.hyphenate.chatuidemo.domain.InviteMessage;
import com.hyphenate.chatuidemo.domain.InviteMessage.InviteMesageStatus;
import com.hyphenate.chatuidemo.domain.RobotUser;
import com.hyphenate.chatuidemo.parse.UserProfileManager;
import com.hyphenate.chatuidemo.receiver.CallReceiver;
import com.hyphenate.chatuidemo.ui.ChatActivity;
import com.hyphenate.chatuidemo.ui.MainActivity;
import com.hyphenate.chatuidemo.ui.VideoCallActivity;
import com.hyphenate.chatuidemo.ui.VoiceCallActivity;
import com.hyphenate.chatuidemo.utils.PreferenceManager;
import com.hyphenate.easeui.controller.EaseUI;
import com.hyphenate.easeui.controller.EaseUI.EaseEmojiconInfoProvider;
import com.hyphenate.easeui.controller.EaseUI.EaseSettingsProvider;
import com.hyphenate.easeui.controller.EaseUI.EaseUserProfileProvider;
import com.hyphenate.easeui.domain.EaseEmojicon;
import com.hyphenate.easeui.domain.EaseEmojiconGroupEntity;
import com.hyphenate.easeui.domain.EaseUser;
import com.hyphenate.easeui.model.EaseAtMessageHelper;
import com.hyphenate.easeui.model.EaseNotifier;
import com.hyphenate.easeui.model.EaseNotifier.EaseNotificationInfoProvider;
import com.hyphenate.easeui.utils.EaseCommonUtils;
import com.hyphenate.exceptions.HyphenateException;
import com.hyphenate.util.EMLog;

import android.app.Activity;
import android.content.BroadcastReceiver;
import android.content.Context;
import android.content.Intent;
import android.content.IntentFilter;
import android.support.v4.content.LocalBroadcastManager;
import android.util.Log;

public class DemoHelper {
    /**
     * data sync listener
     */
    static public interface DataSyncListener {
        /**
         * sync complete
         * @param success true：data sync successful，false: failed to sync data
         */
        public void onSyncComplete(boolean success);
    }

    protected static final String TAG = "DemoHelper";
    
	private EaseUI easeUI;
	
    /**
     * EMEventListener
     */
    protected EMMessageListener messageListener = null;

	private Map<String, EaseUser> contactList;

	private Map<String, RobotUser> robotList;

	private UserProfileManager userProManager;

	private static DemoHelper instance = null;
	
	private DemoModel demoModel = null;
	
	/**
     * sync groups status listener
     */
    private List<DataSyncListener> syncGroupsListeners;
    /**
     * sync contacts status listener
     */
    private List<DataSyncListener> syncContactsListeners;
    /**
     * sync blacklist status listener
     */
    private List<DataSyncListener> syncBlackListListeners;

    private boolean isSyncingGroupsWithServer = false;
    private boolean isSyncingContactsWithServer = false;
    private boolean isSyncingBlackListWithServer = false;
    private boolean isGroupsSyncedWithServer = false;
    private boolean isContactsSyncedWithServer = false;
    private boolean isBlackListSyncedWithServer = false;
	
	public boolean isVoiceCalling;
    public boolean isVideoCalling;

	private String username;

    private Context appContext;

    private CallReceiver callReceiver;

    private EMConnectionListener connectionListener;

    private InviteMessgeDao inviteMessgeDao;
    private UserDao userDao;

    private LocalBroadcastManager broadcastManager;

    private boolean isGroupAndContactListenerRegisted;

	private DemoHelper() {
	}

	public synchronized static DemoHelper getInstance() {
		if (instance == null) {
			instance = new DemoHelper();
		}
		return instance;
	}

	/**
	 * init helper
	 * 
	 * @param context
	 *            application context
	 */
	public void init(Context context) {
	    demoModel = new DemoModel(context);
	    EMOptions options = initChatOptions();
	    //use default options if options is null
		if (EaseUI.getInstance().init(context, options)) {
		    appContext = context;
		    
		    //debug mode, you'd better set it to false, if you want release your App officially.
		    EMClient.getInstance().setDebugMode(true);
		    //get easeui instance
		    easeUI = EaseUI.getInstance();
		    //to set user's profile and avatar
		    setEaseUIProviders();
			//initialize preference manager
			PreferenceManager.init(context);
			//initialize profile manager
			getUserProfileManager().init(context);
			
			EMClient.getInstance().callManager().getVideoCallHelper().setAdaptiveVideoFlag(getModel().isAdaptiveVideoEncode());

			setGlobalListeners();
			broadcastManager = LocalBroadcastManager.getInstance(appContext);
	        initDbDao();
		}
	}

	
	private EMOptions initChatOptions(){
        Log.d(TAG, "init HuanXin Options");
        
        EMOptions options = new EMOptions();
        // set if accept the invitation automatically
        options.setAcceptInvitationAlways(false);
        // set if you need read ack
        options.setRequireAck(true);
        // set if you need delivery ack
        options.setRequireDeliveryAck(false);

        //you need apply & set your own id if you want to use google cloud messaging.
        options.setGCMNumber("324169311137");
        //you need apply & set your own id if you want to use Mi push notification
        options.setMipushConfig("2882303761517426801", "5381742660801");
<<<<<<< HEAD
        //集成华为推送时需要设置
        options.setHuaweiPushAppId("10492024");
=======
        //you need apply & set your own id if you want to use Huawei push notification
//        options.setHuaweiPushAppId("10492024");
>>>>>>> e4288778
        
        options.allowChatroomOwnerLeave(getModel().isChatroomOwnerLeaveAllowed());
        options.setDeleteMessagesAsExitGroup(getModel().isDeleteMessagesAsExitGroup());
        options.setAutoAcceptGroupInvitation(getModel().isAutoAcceptGroupInvitation());
        
        return options;
    }

    protected void setEaseUIProviders() {
    	// set profile provider if you want easeUI to handle avatar and nickname
        easeUI.setUserProfileProvider(new EaseUserProfileProvider() {
            
            @Override
            public EaseUser getUser(String username) {
                return getUserInfo(username);
            }
        });

        //set options 
        easeUI.setSettingsProvider(new EaseSettingsProvider() {
            
            @Override
            public boolean isSpeakerOpened() {
                return demoModel.getSettingMsgSpeaker();
            }
            
            @Override
            public boolean isMsgVibrateAllowed(EMMessage message) {
                return demoModel.getSettingMsgVibrate();
            }
            
            @Override
            public boolean isMsgSoundAllowed(EMMessage message) {
                return demoModel.getSettingMsgSound();
            }
            
            @Override
            public boolean isMsgNotifyAllowed(EMMessage message) {
                if(message == null){
                    return demoModel.getSettingMsgNotification();
                }
                if(!demoModel.getSettingMsgNotification()){
                    return false;
                }else{
                    String chatUsename = null;
                    List<String> notNotifyIds = null;
                    // get user or group id which was blocked to show message notifications
                    if (message.getChatType() == ChatType.Chat) {
                        chatUsename = message.getFrom();
                        notNotifyIds = demoModel.getDisabledIds();
                    } else {
                        chatUsename = message.getTo();
                        notNotifyIds = demoModel.getDisabledGroups();
                    }

                    if (notNotifyIds == null || !notNotifyIds.contains(chatUsename)) {
                        return true;
                    } else {
                        return false;
                    }
                }
            }
        });
        //set emoji icon provider
        easeUI.setEmojiconInfoProvider(new EaseEmojiconInfoProvider() {
            
            @Override
            public EaseEmojicon getEmojiconInfo(String emojiconIdentityCode) {
                EaseEmojiconGroupEntity data = EmojiconExampleGroupData.getData();
                for(EaseEmojicon emojicon : data.getEmojiconList()){
                    if(emojicon.getIdentityCode().equals(emojiconIdentityCode)){
                        return emojicon;
                    }
                }
                return null;
            }

            @Override
            public Map<String, Object> getTextEmojiconMapping() {
                return null;
            }
        });
        
        //set notification options, will use default if you don't set it
        easeUI.getNotifier().setNotificationInfoProvider(new EaseNotificationInfoProvider() {
            
            @Override
            public String getTitle(EMMessage message) {
              //you can update title here
                return null;
            }
            
            @Override
            public int getSmallIcon(EMMessage message) {
              //you can update icon here
                return 0;
            }
            
            @Override
            public String getDisplayedText(EMMessage message) {
            	// be used on notification bar, different text according the message type.
                String ticker = EaseCommonUtils.getMessageDigest(message, appContext);
                if(message.getType() == Type.TXT){
                    ticker = ticker.replaceAll("\\[.{2,3}\\]", "[表情]");
                }
                EaseUser user = getUserInfo(message.getFrom());
                if(user != null){
                    if(EaseAtMessageHelper.get().isAtMeMsg(message)){
                        return String.format(appContext.getString(R.string.at_your_in_group), user.getNick());
                    }
                    return user.getNick() + ": " + ticker;
                }else{
                    if(EaseAtMessageHelper.get().isAtMeMsg(message)){
                        return String.format(appContext.getString(R.string.at_your_in_group), message.getFrom());
                    }
                    return message.getFrom() + ": " + ticker;
                }
            }
            
            @Override
            public String getLatestText(EMMessage message, int fromUsersNum, int messageNum) {
                // here you can customize the text.
                // return fromUsersNum + "contacts send " + messageNum + "messages to you";
            	return null;
            }
            
            @Override
            public Intent getLaunchIntent(EMMessage message) {
            	// you can set what activity you want display when user click the notification
                Intent intent = new Intent(appContext, ChatActivity.class);
                // open calling activity if there is call
                if(isVideoCalling){
                    intent = new Intent(appContext, VideoCallActivity.class);
                }else if(isVoiceCalling){
                    intent = new Intent(appContext, VoiceCallActivity.class);
                }else{
                    ChatType chatType = message.getChatType();
                    if (chatType == ChatType.Chat) { // single chat message
                        intent.putExtra("userId", message.getFrom());
                        intent.putExtra("chatType", Constant.CHATTYPE_SINGLE);
                    } else { // group chat message
                        // message.getTo() is the group id
                        intent.putExtra("userId", message.getTo());
                        if(chatType == ChatType.GroupChat){
                            intent.putExtra("chatType", Constant.CHATTYPE_GROUP);
                        }else{
                            intent.putExtra("chatType", Constant.CHATTYPE_CHATROOM);
                        }
                        
                    }
                }
                return intent;
            }
        });
    }
    
    /**
     * set global listener
     */
    protected void setGlobalListeners(){
        syncGroupsListeners = new ArrayList<DataSyncListener>();
        syncContactsListeners = new ArrayList<DataSyncListener>();
        syncBlackListListeners = new ArrayList<DataSyncListener>();
        
        isGroupsSyncedWithServer = demoModel.isGroupsSynced();
        isContactsSyncedWithServer = demoModel.isContactSynced();
        isBlackListSyncedWithServer = demoModel.isBacklistSynced();
        
        // create the global connection listener
        connectionListener = new EMConnectionListener() {
            @Override
            public void onDisconnected(int error) {
                if (error == EMError.USER_REMOVED) {
                    onCurrentAccountRemoved();
                }else if (error == EMError.USER_LOGIN_ANOTHER_DEVICE) {
                    onConnectionConflict();
                }
            }

            @Override
            public void onConnected() {
                // in case group and contact were already synced, we supposed to notify sdk we are ready to receive the events
                if(isGroupsSyncedWithServer && isContactsSyncedWithServer){
                    EMLog.d(TAG, "group and contact already synced with servre");
                }else{
                    if(!isGroupsSyncedWithServer){
                        asyncFetchGroupsFromServer(null);
                    }
                    
                    if(!isContactsSyncedWithServer){
                        asyncFetchContactsFromServer(null);
                    }
                    
                    if(!isBlackListSyncedWithServer){
                        asyncFetchBlackListFromServer(null);
                    }
                }
            }
        };

        IntentFilter callFilter = new IntentFilter(EMClient.getInstance().callManager().getIncomingCallBroadcastAction());
        if(callReceiver == null){
            callReceiver = new CallReceiver();
        }

        //register incoming call receiver
        appContext.registerReceiver(callReceiver, callFilter);    
        //register connection listener
        EMClient.getInstance().addConnectionListener(connectionListener);       
        //register group and contact event listener
        registerGroupAndContactListener();
        //register message event listener
        registerMessageListener();
        
    }
    
    private void initDbDao() {
        inviteMessgeDao = new InviteMessgeDao(appContext);
        userDao = new UserDao(appContext);
    }
    
    /**
     * register group and contact listener, you need register when login
     */
    public void registerGroupAndContactListener(){
        if(!isGroupAndContactListenerRegisted){
            EMClient.getInstance().groupManager().addGroupChangeListener(new MyGroupChangeListener());
            EMClient.getInstance().contactManager().setContactListener(new MyContactListener());
            isGroupAndContactListenerRegisted = true;
        }
        
    }
    
    /**
     * group change listener
     */
    class MyGroupChangeListener implements EMGroupChangeListener {

        @Override
        public void onInvitationReceived(String groupId, String groupName, String inviter, String reason) {
            
            new InviteMessgeDao(appContext).deleteMessage(groupId);
            
            // user invite you to join group
            InviteMessage msg = new InviteMessage();
            msg.setFrom(groupId);
            msg.setTime(System.currentTimeMillis());
            msg.setGroupId(groupId);
            msg.setGroupName(groupName);
            msg.setReason(reason);
            msg.setGroupInviter(inviter);
            Log.d(TAG, "receive invitation to join the group：" + groupName);
            msg.setStatus(InviteMesageStatus.GROUPINVITATION);
            notifyNewInviteMessage(msg);
            broadcastManager.sendBroadcast(new Intent(Constant.ACTION_GROUP_CHANAGED));
        }

        @Override
        public void onInvitationAccpted(String groupId, String invitee, String reason) {
            
            new InviteMessgeDao(appContext).deleteMessage(groupId);
            
            //user accept your invitation
            boolean hasGroup = false;
            EMGroup _group = null;
            for (EMGroup group : EMClient.getInstance().groupManager().getAllGroups()) {
                if (group.getGroupId().equals(groupId)) {
                    hasGroup = true;
                    _group = group;
                    break;
                }
            }
            if (!hasGroup)
                return;
            
            InviteMessage msg = new InviteMessage();
            msg.setFrom(groupId);
            msg.setTime(System.currentTimeMillis());
            msg.setGroupId(groupId);
            msg.setGroupName(_group == null ? groupId : _group.getGroupName());
            msg.setReason(reason);
            msg.setGroupInviter(invitee);
            Log.d(TAG, invitee + "Accept to join the group：" + _group == null ? groupId : _group.getGroupName());
            msg.setStatus(InviteMesageStatus.GROUPINVITATION_ACCEPTED);
            notifyNewInviteMessage(msg);
            broadcastManager.sendBroadcast(new Intent(Constant.ACTION_GROUP_CHANAGED));
        }
        
        @Override
        public void onInvitationDeclined(String groupId, String invitee, String reason) {
            
            new InviteMessgeDao(appContext).deleteMessage(groupId);
            
            //user declined your invitation
            boolean hasGroup = false;
            EMGroup group = null;
            for (EMGroup _group : EMClient.getInstance().groupManager().getAllGroups()) {
                if (_group.getGroupId().equals(groupId)) {
                    group = _group;
                    hasGroup = true;
                    break;
                }
            }
            if (!hasGroup)
                return;
            
            InviteMessage msg = new InviteMessage();
            msg.setFrom(groupId);
            msg.setTime(System.currentTimeMillis());
            msg.setGroupId(groupId);
            msg.setGroupName(group == null ? groupId : group.getGroupName());
            msg.setReason(reason);
            msg.setGroupInviter(invitee);
            Log.d(TAG, invitee + "Declined to join the group：" + group == null ? groupId : group.getGroupName());
            msg.setStatus(InviteMesageStatus.GROUPINVITATION_DECLINED);
            notifyNewInviteMessage(msg);
            broadcastManager.sendBroadcast(new Intent(Constant.ACTION_GROUP_CHANAGED));
        }

        @Override
        public void onUserRemoved(String groupId, String groupName) {
            //user is removed from group
            broadcastManager.sendBroadcast(new Intent(Constant.ACTION_GROUP_CHANAGED));
        }

        @Override
        public void onGroupDestroy(String groupId, String groupName) {
        	// group is dismissed, 
            broadcastManager.sendBroadcast(new Intent(Constant.ACTION_GROUP_CHANAGED));
        }

        @Override
        public void onApplicationReceived(String groupId, String groupName, String applyer, String reason) {
            
            // user apply to join group
            InviteMessage msg = new InviteMessage();
            msg.setFrom(applyer);
            msg.setTime(System.currentTimeMillis());
            msg.setGroupId(groupId);
            msg.setGroupName(groupName);
            msg.setReason(reason);
            Log.d(TAG, applyer + " Apply to join group：" + groupName);
            msg.setStatus(InviteMesageStatus.BEAPPLYED);
            notifyNewInviteMessage(msg);
            broadcastManager.sendBroadcast(new Intent(Constant.ACTION_GROUP_CHANAGED));
        }

        @Override
        public void onApplicationAccept(String groupId, String groupName, String accepter) {

            String st4 = appContext.getString(R.string.Agreed_to_your_group_chat_application);
            // your application was accepted
            EMMessage msg = EMMessage.createReceiveMessage(Type.TXT);
            msg.setChatType(ChatType.GroupChat);
            msg.setFrom(accepter);
            msg.setTo(groupId);
            msg.setMsgId(UUID.randomUUID().toString());
            msg.addBody(new EMTextMessageBody(accepter + " " +st4));
            msg.setStatus(Status.SUCCESS);
            // save accept message
            EMClient.getInstance().chatManager().saveMessage(msg);
            // notify the accept message
            getNotifier().vibrateAndPlayTone(msg);

            broadcastManager.sendBroadcast(new Intent(Constant.ACTION_GROUP_CHANAGED));
        }

        @Override
        public void onApplicationDeclined(String groupId, String groupName, String decliner, String reason) {
            // your application was declined, we do nothing here in demo
        }

        @Override
        public void onAutoAcceptInvitationFromGroup(String groupId, String inviter, String inviteMessage) {
            // got an invitation
            String st3 = appContext.getString(R.string.Invite_you_to_join_a_group_chat);
            EMMessage msg = EMMessage.createReceiveMessage(Type.TXT);
            msg.setChatType(ChatType.GroupChat);
            msg.setFrom(inviter);
            msg.setTo(groupId);
            msg.setMsgId(UUID.randomUUID().toString());
            msg.addBody(new EMTextMessageBody(inviter + " " +st3));
            msg.setStatus(EMMessage.Status.SUCCESS);
            // save invitation as messages
            EMClient.getInstance().chatManager().saveMessage(msg);
            // notify invitation message
            getNotifier().vibrateAndPlayTone(msg);
            EMLog.d(TAG, "onAutoAcceptInvitationFromGroup groupId:" + groupId);
            broadcastManager.sendBroadcast(new Intent(Constant.ACTION_GROUP_CHANAGED));
        }
    }
    
    /***
     * 好友变化listener
     * 
     */
    public class MyContactListener implements EMContactListener {

        @Override
        public void onContactAdded(String username) {
            // save contact
            Map<String, EaseUser> localUsers = getContactList();
            Map<String, EaseUser> toAddUsers = new HashMap<String, EaseUser>();
            EaseUser user = new EaseUser(username);

            if (!localUsers.containsKey(username)) {
                userDao.saveContact(user);
            }
            toAddUsers.put(username, user);
            localUsers.putAll(toAddUsers);

            broadcastManager.sendBroadcast(new Intent(Constant.ACTION_CONTACT_CHANAGED));
        }

        @Override
        public void onContactDeleted(String username) {
            Map<String, EaseUser> localUsers = DemoHelper.getInstance().getContactList();
            localUsers.remove(username);
            userDao.deleteContact(username);
            inviteMessgeDao.deleteMessage(username);

            broadcastManager.sendBroadcast(new Intent(Constant.ACTION_CONTACT_CHANAGED));
        }

        @Override
        public void onContactInvited(String username, String reason) {
            List<InviteMessage> msgs = inviteMessgeDao.getMessagesList();

            for (InviteMessage inviteMessage : msgs) {
                if (inviteMessage.getGroupId() == null && inviteMessage.getFrom().equals(username)) {
                    inviteMessgeDao.deleteMessage(username);
                }
            }
            // save invitation as message
            InviteMessage msg = new InviteMessage();
            msg.setFrom(username);
            msg.setTime(System.currentTimeMillis());
            msg.setReason(reason);
            Log.d(TAG, username + "apply to be your friend,reason: " + reason);
            // set invitation status
            msg.setStatus(InviteMesageStatus.BEINVITEED);
            notifyNewInviteMessage(msg);
            broadcastManager.sendBroadcast(new Intent(Constant.ACTION_CONTACT_CHANAGED));
        }

        @Override
        public void onContactAgreed(String username) {
            List<InviteMessage> msgs = inviteMessgeDao.getMessagesList();
            for (InviteMessage inviteMessage : msgs) {
                if (inviteMessage.getFrom().equals(username)) {
                    return;
                }
            }
            // save invitation as message
            InviteMessage msg = new InviteMessage();
            msg.setFrom(username);
            msg.setTime(System.currentTimeMillis());
            Log.d(TAG, username + "accept your request");
            msg.setStatus(InviteMesageStatus.BEAGREED);
            notifyNewInviteMessage(msg);
            broadcastManager.sendBroadcast(new Intent(Constant.ACTION_CONTACT_CHANAGED));
        }

        @Override
        public void onContactRefused(String username) {
            // your request was refused
            Log.d(username, username + " refused to your request");
        }
    }
    
    /**
     * save and notify invitation message
     * @param msg
     */
    private void notifyNewInviteMessage(InviteMessage msg){
        if(inviteMessgeDao == null){
            inviteMessgeDao = new InviteMessgeDao(appContext);
        }
        inviteMessgeDao.saveMessage(msg);
        //increase the unread message count
        inviteMessgeDao.saveUnreadMessageCount(1);
        // notify there is new message
        getNotifier().vibrateAndPlayTone(null);
    }
    
    /**
     * user has logged into another device
     */
    protected void onConnectionConflict(){
        Intent intent = new Intent(appContext, MainActivity.class);
        intent.addFlags(Intent.FLAG_ACTIVITY_NEW_TASK);
        intent.putExtra(Constant.ACCOUNT_CONFLICT, true);
        appContext.startActivity(intent);
    }
    
    /**
     * account is removed
     */
    protected void onCurrentAccountRemoved(){
        Intent intent = new Intent(appContext, MainActivity.class);
        intent.addFlags(Intent.FLAG_ACTIVITY_NEW_TASK);
        intent.putExtra(Constant.ACCOUNT_REMOVED, true);
        appContext.startActivity(intent);
    }
	
	private EaseUser getUserInfo(String username){
		// To get instance of EaseUser, here we get it from the user list in memory
		// You'd better cache it if you get it from your server
        EaseUser user = null;
        if(username.equals(EMClient.getInstance().getCurrentUser()))
            return getUserProfileManager().getCurrentUserInfo();
        user = getContactList().get(username);
        if(user == null && getRobotList() != null){
            user = getRobotList().get(username);
        }

        // if user is not in your contacts, set inital letter for him/her
        if(user == null){
            user = new EaseUser(username);
            EaseCommonUtils.setUserInitialLetter(user);
        }
        return user;
	}
	
	 /**
     * Global listener
     * If this event already handled by an activity, you don't need handle it again
     * activityList.size() <= 0 means all activities already in background or not in Activity Stack
     */
    protected void registerMessageListener() {
    	messageListener = new EMMessageListener() {
            private BroadcastReceiver broadCastReceiver = null;
			
			@Override
			public void onMessageReceived(List<EMMessage> messages) {
			    for (EMMessage message : messages) {
			        EMLog.d(TAG, "onMessageReceived id : " + message.getMsgId());
			        // in background, do not refresh UI, notify it in notification bar
			        if(!easeUI.hasForegroundActivies()){
			            getNotifier().onNewMsg(message);
			        }
			    }
			}
			
			@Override
			public void onCmdMessageReceived(List<EMMessage> messages) {
			    for (EMMessage message : messages) {
                    EMLog.d(TAG, "receive command message");
                    //get message body
                    EMCmdMessageBody cmdMsgBody = (EMCmdMessageBody) message.getBody();
                    final String action = cmdMsgBody.action();//get your predefined action
                    if(!easeUI.hasForegroundActivies()){
                        if (action.equals(RedPacketConstant.REFRESH_GROUP_RED_PACKET_ACTION)){
                            RedPacketUtil.receiveRedPacketAckMessage(message);
                            broadcastManager.sendBroadcast(new Intent(RedPacketConstant.REFRESH_GROUP_RED_PACKET_ACTION));
                        }
                    }
                    //maybe you need get extension of your message
                    //message.getStringAttribute("");
                    EMLog.d(TAG, String.format("Command：action:%s,message:%s", action,message.toString()));
                }
			}

			@Override
			public void onMessageReadAckReceived(List<EMMessage> messages) {
			}
			
			@Override
			public void onMessageDeliveryAckReceived(List<EMMessage> message) {
			}
			
			@Override
			public void onMessageChanged(EMMessage message, Object change) {
				
			}
		};
		
        EMClient.getInstance().chatManager().addMessageListener(messageListener);
    }

	/**
	 * if ever logged in
	 * 
	 * @return
	 */
	public boolean isLoggedIn() {
		return EMClient.getInstance().isLoggedInBefore();
	}

	/**
	 * logout
	 * 
	 * @param unbindDeviceToken
	 *            whether you need unbind your device token
	 * @param callback
	 *            callback
	 */
	public void logout(boolean unbindDeviceToken, final EMCallBack callback) {
		endCall();
		Log.d(TAG, "logout: " + unbindDeviceToken);
		EMClient.getInstance().logout(unbindDeviceToken, new EMCallBack() {

			@Override
			public void onSuccess() {
				Log.d(TAG, "logout: onSuccess");
			    reset();
				if (callback != null) {
					callback.onSuccess();
				}

			}

			@Override
			public void onProgress(int progress, String status) {
				if (callback != null) {
					callback.onProgress(progress, status);
				}
			}

			@Override
			public void onError(int code, String error) {
				Log.d(TAG, "logout: onSuccess");
                reset();
				if (callback != null) {
					callback.onError(code, error);
				}
			}
		});
	}
	
	/**
	 * get instance of EaseNotifier
	 * @return
	 */
	public EaseNotifier getNotifier(){
	    return easeUI.getNotifier();
	}
	
	public DemoModel getModel(){
        return (DemoModel) demoModel;
    }
	
	/**
	 * update contact list
	 * 
	 * @param contactList
	 */
	public void setContactList(Map<String, EaseUser> aContactList) {
		if(aContactList == null){
		    if (contactList != null) {
		        contactList.clear();
		    }
			return;
		}
		
		contactList = aContactList;
	}
	
	/**
     * save single contact 
     */
    public void saveContact(EaseUser user){
    	contactList.put(user.getUsername(), user);
    	demoModel.saveContact(user);
    }
    
    /**
     * get contact list
     *
     * @return
     */
    public Map<String, EaseUser> getContactList() {
        if (isLoggedIn() && contactList == null) {
            contactList = demoModel.getContactList();
        }
        
        // return a empty non-null object to avoid app crash
        if(contactList == null){
        	return new Hashtable<String, EaseUser>();
        }
        
        return contactList;
    }
    
    /**
     * set current username
     * @param username
     */
    public void setCurrentUserName(String username){
    	this.username = username;
    	demoModel.setCurrentUserName(username);
    }
    
    /**
     * get current user's id
     */
    public String getCurrentUsernName(){
    	if(username == null){
    		username = demoModel.getCurrentUsernName();
    	}
    	return username;
    }

	public void setRobotList(Map<String, RobotUser> robotList) {
		this.robotList = robotList;
	}

	public Map<String, RobotUser> getRobotList() {
		if (isLoggedIn() && robotList == null) {
			robotList = demoModel.getRobotList();
		}
		return robotList;
	}

	 /**
     * update user list to cache and database
     *
     * @param contactList
     */
    public void updateContactList(List<EaseUser> contactInfoList) {
         for (EaseUser u : contactInfoList) {
            contactList.put(u.getUsername(), u);
         }
         ArrayList<EaseUser> mList = new ArrayList<EaseUser>();
         mList.addAll(contactList.values());
         demoModel.saveContactList(mList);
    }

	public UserProfileManager getUserProfileManager() {
		if (userProManager == null) {
			userProManager = new UserProfileManager();
		}
		return userProManager;
	}

	void endCall() {
		try {
			EMClient.getInstance().callManager().endCall();
		} catch (Exception e) {
			e.printStackTrace();
		}
	}
	
  public void addSyncGroupListener(DataSyncListener listener) {
        if (listener == null) {
            return;
        }
        if (!syncGroupsListeners.contains(listener)) {
            syncGroupsListeners.add(listener);
        }
    }

    public void removeSyncGroupListener(DataSyncListener listener) {
        if (listener == null) {
            return;
        }
        if (syncGroupsListeners.contains(listener)) {
            syncGroupsListeners.remove(listener);
        }
    }

    public void addSyncContactListener(DataSyncListener listener) {
        if (listener == null) {
            return;
        }
        if (!syncContactsListeners.contains(listener)) {
            syncContactsListeners.add(listener);
        }
    }

    public void removeSyncContactListener(DataSyncListener listener) {
        if (listener == null) {
            return;
        }
        if (syncContactsListeners.contains(listener)) {
            syncContactsListeners.remove(listener);
        }
    }

    public void addSyncBlackListListener(DataSyncListener listener) {
        if (listener == null) {
            return;
        }
        if (!syncBlackListListeners.contains(listener)) {
            syncBlackListListeners.add(listener);
        }
    }

    public void removeSyncBlackListListener(DataSyncListener listener) {
        if (listener == null) {
            return;
        }
        if (syncBlackListListeners.contains(listener)) {
            syncBlackListListeners.remove(listener);
        }
    }
	
	/**
    * Get group list from server
    * This method will save the sync state
    * @throws HyphenateException
    */
   public synchronized void asyncFetchGroupsFromServer(final EMCallBack callback){
       if(isSyncingGroupsWithServer){
           return;
       }
       
       isSyncingGroupsWithServer = true;
       
       new Thread(){
           @Override
           public void run(){
               try {
                   EMClient.getInstance().groupManager().getJoinedGroupsFromServer();
                   
                   // in case that logout already before server returns, we should return immediately
                   if(!isLoggedIn()){
                       isGroupsSyncedWithServer = false;
                       isSyncingGroupsWithServer = false;
                       noitifyGroupSyncListeners(false);
                       return;
                   }
                   
                   demoModel.setGroupsSynced(true);
                   
                   isGroupsSyncedWithServer = true;
                   isSyncingGroupsWithServer = false;
                   
                   //notify sync group list success
                   noitifyGroupSyncListeners(true);

                   if(callback != null){
                       callback.onSuccess();
                   }
               } catch (HyphenateException e) {
                   demoModel.setGroupsSynced(false);
                   isGroupsSyncedWithServer = false;
                   isSyncingGroupsWithServer = false;
                   noitifyGroupSyncListeners(false);
                   if(callback != null){
                       callback.onError(e.getErrorCode(), e.toString());
                   }
               }
           
           }
       }.start();
   }

   public void noitifyGroupSyncListeners(boolean success){
       for (DataSyncListener listener : syncGroupsListeners) {
           listener.onSyncComplete(success);
       }
   }
   
   public void asyncFetchContactsFromServer(final EMValueCallBack<List<String>> callback){
       if(isSyncingContactsWithServer){
           return;
       }
       
       isSyncingContactsWithServer = true;
       
       new Thread(){
           @Override
           public void run(){
               List<String> usernames = null;
               try {
                   usernames = EMClient.getInstance().contactManager().getAllContactsFromServer();
                   // in case that logout already before server returns, we should return immediately
                   if(!isLoggedIn()){
                       isContactsSyncedWithServer = false;
                       isSyncingContactsWithServer = false;
                       notifyContactsSyncListener(false);
                       return;
                   }
                  
                   Map<String, EaseUser> userlist = new HashMap<String, EaseUser>();
                   for (String username : usernames) {
                       EaseUser user = new EaseUser(username);
                       EaseCommonUtils.setUserInitialLetter(user);
                       userlist.put(username, user);
                   }
                   // save the contact list to cache
                   getContactList().clear();
                   getContactList().putAll(userlist);
                    // save the contact list to database
                   UserDao dao = new UserDao(appContext);
                   List<EaseUser> users = new ArrayList<EaseUser>(userlist.values());
                   dao.saveContactList(users);

                   demoModel.setContactSynced(true);
                   EMLog.d(TAG, "set contact syn status to true");
                   
                   isContactsSyncedWithServer = true;
                   isSyncingContactsWithServer = false;
                   
                   //notify sync success
                   notifyContactsSyncListener(true);
                   
                   getUserProfileManager().asyncFetchContactInfosFromServer(usernames,new EMValueCallBack<List<EaseUser>>() {

                       @Override
                       public void onSuccess(List<EaseUser> uList) {
                           updateContactList(uList);
                           getUserProfileManager().notifyContactInfosSyncListener(true);
                       }

                       @Override
                       public void onError(int error, String errorMsg) {
                       }
                   });
                   if(callback != null){
                       callback.onSuccess(usernames);
                   }
               } catch (HyphenateException e) {
                   demoModel.setContactSynced(false);
                   isContactsSyncedWithServer = false;
                   isSyncingContactsWithServer = false;
                   notifyContactsSyncListener(false);
                   e.printStackTrace();
                   if(callback != null){
                       callback.onError(e.getErrorCode(), e.toString());
                   }
               }
               
           }
       }.start();
   }

   public void notifyContactsSyncListener(boolean success){
       for (DataSyncListener listener : syncContactsListeners) {
           listener.onSyncComplete(success);
       }
   }
   
   public void asyncFetchBlackListFromServer(final EMValueCallBack<List<String>> callback){
       
       if(isSyncingBlackListWithServer){
           return;
       }
       
       isSyncingBlackListWithServer = true;
       
       new Thread(){
           @Override
           public void run(){
               try {
                   List<String> usernames = EMClient.getInstance().contactManager().getBlackListFromServer();
                   
                   // in case that logout already before server returns, we should return immediately
                   if(!isLoggedIn()){
                       isBlackListSyncedWithServer = false;
                       isSyncingBlackListWithServer = false;
                       notifyBlackListSyncListener(false);
                       return;
                   }
                   
                   demoModel.setBlacklistSynced(true);
                   
                   isBlackListSyncedWithServer = true;
                   isSyncingBlackListWithServer = false;
                   
                   notifyBlackListSyncListener(true);
                   if(callback != null){
                       callback.onSuccess(usernames);
                   }
               } catch (HyphenateException e) {
                   demoModel.setBlacklistSynced(false);
                   
                   isBlackListSyncedWithServer = false;
                   isSyncingBlackListWithServer = true;
                   e.printStackTrace();
                   
                   if(callback != null){
                       callback.onError(e.getErrorCode(), e.toString());
                   }
               }
               
           }
       }.start();
   }
	
	public void notifyBlackListSyncListener(boolean success){
        for (DataSyncListener listener : syncBlackListListeners) {
            listener.onSyncComplete(success);
        }
    }
    
    public boolean isSyncingGroupsWithServer() {
        return isSyncingGroupsWithServer;
    }

    public boolean isSyncingContactsWithServer() {
        return isSyncingContactsWithServer;
    }

    public boolean isSyncingBlackListWithServer() {
        return isSyncingBlackListWithServer;
    }
    
    public boolean isGroupsSyncedWithServer() {
        return isGroupsSyncedWithServer;
    }

    public boolean isContactsSyncedWithServer() {
        return isContactsSyncedWithServer;
    }

    public boolean isBlackListSyncedWithServer() {
        return isBlackListSyncedWithServer;
    }
	
    synchronized void reset(){
        isSyncingGroupsWithServer = false;
        isSyncingContactsWithServer = false;
        isSyncingBlackListWithServer = false;
        
        demoModel.setGroupsSynced(false);
        demoModel.setContactSynced(false);
        demoModel.setBlacklistSynced(false);
        
        isGroupsSyncedWithServer = false;
        isContactsSyncedWithServer = false;
        isBlackListSyncedWithServer = false;

        isGroupAndContactListenerRegisted = false;
        
        setContactList(null);
        setRobotList(null);
        getUserProfileManager().reset();
        DemoDBManager.getInstance().closeDB();
    }

    public void pushActivity(Activity activity) {
        easeUI.pushActivity(activity);
    }

    public void popActivity(Activity activity) {
        easeUI.popActivity(activity);
    }

}<|MERGE_RESOLUTION|>--- conflicted
+++ resolved
@@ -188,13 +188,8 @@
         options.setGCMNumber("324169311137");
         //you need apply & set your own id if you want to use Mi push notification
         options.setMipushConfig("2882303761517426801", "5381742660801");
-<<<<<<< HEAD
-        //集成华为推送时需要设置
+        //you need apply & set your own id if you want to use Huawei push notification
         options.setHuaweiPushAppId("10492024");
-=======
-        //you need apply & set your own id if you want to use Huawei push notification
-//        options.setHuaweiPushAppId("10492024");
->>>>>>> e4288778
         
         options.allowChatroomOwnerLeave(getModel().isChatroomOwnerLeaveAllowed());
         options.setDeleteMessagesAsExitGroup(getModel().isDeleteMessagesAsExitGroup());
