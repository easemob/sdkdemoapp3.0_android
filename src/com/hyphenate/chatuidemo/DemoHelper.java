--- conflicted
+++ resolved
@@ -740,24 +740,17 @@
                     EMLog.d(TAG, "receive command message");
                     //get message body
                     EMCmdMessageBody cmdMsgBody = (EMCmdMessageBody) message.getBody();
-<<<<<<< HEAD
                     final String action = cmdMsgBody.action();//获取自定义action
                     //red packet code : 处理红包回执透传消息
-=======
-                    final String action = cmdMsgBody.action();//get your predefined action
->>>>>>> 1c107e46
                     if(!easeUI.hasForegroundActivies()){
                         if (action.equals(RedPacketConstant.REFRESH_GROUP_RED_PACKET_ACTION)){
                             RedPacketUtil.receiveRedPacketAckMessage(message);
                             broadcastManager.sendBroadcast(new Intent(RedPacketConstant.REFRESH_GROUP_RED_PACKET_ACTION));
                         }
                     }
-<<<<<<< HEAD
                     //end of red packet code
                     //获取扩展属性 此处省略
-=======
                     //maybe you need get extension of your message
->>>>>>> 1c107e46
                     //message.getStringAttribute("");
                     EMLog.d(TAG, String.format("Command：action:%s,message:%s", action,message.toString()));
                 }
