package com.easemob.chatuidemo.ui;

import android.app.Activity;
import android.app.ProgressDialog;
import android.content.Intent;
import android.graphics.Bitmap;
import android.graphics.Bitmap.CompressFormat;
import android.media.ThumbnailUtils;
import android.net.Uri;
import android.os.Build;
import android.os.Bundle;
import android.text.TextUtils;
import android.util.Log;
import android.view.LayoutInflater;
import android.view.View;
import android.view.ViewGroup;
import android.widget.BaseAdapter;
import android.widget.Toast;

import com.easemob.EMCallBack;
import com.easemob.EMNotifierEvent;
import com.easemob.chat.CmdMessageBody;
import com.easemob.chat.EMChatManager;
import com.easemob.chat.EMGroup;
import com.easemob.chat.EMGroupManager;
import com.easemob.chat.EMMessage;
import com.easemob.chat.TextMessageBody;
import com.easemob.chatuidemo.Constant;
import com.easemob.chatuidemo.DemoHelper;
import com.easemob.chatuidemo.R;
import com.easemob.chatuidemo.domain.EmojiconExampleGroupData;
import com.easemob.chatuidemo.domain.RobotUser;
import com.easemob.chatuidemo.utils.MoneyUtils;
import com.easemob.chatuidemo.widget.ChatRowMoney;
import com.easemob.chatuidemo.widget.ChatRowReceiveMoney;
import com.easemob.chatuidemo.widget.ChatRowVoiceCall;
import com.easemob.easeui.EaseConstant;
import com.easemob.easeui.domain.EaseUser;
import com.easemob.easeui.ui.EaseChatFragment;
import com.easemob.easeui.ui.EaseChatFragment.EaseChatFragmentListener;
import com.easemob.easeui.utils.EaseCommonUtils;
import com.easemob.easeui.utils.EaseUserUtils;
import com.easemob.easeui.widget.chatrow.EaseChatRow;
import com.easemob.easeui.widget.chatrow.EaseCustomChatRowProvider;
import com.easemob.easeui.widget.emojicon.EaseEmojiconMenu;
import com.easemob.exceptions.EaseMobException;
import com.easemob.luckymoneysdk.bean.MoneyInfo;
import com.easemob.luckymoneysdk.constant.LMConstant;
import com.easemob.luckymoneyui.ui.activity.LMMoneyActivity;
import com.easemob.luckymoneyui.utils.LMMoneyManager;
import com.easemob.util.PathUtil;

<<<<<<< HEAD
public class ChatFragment extends EaseChatFragment implements EaseChatFragmentListener{
=======
import java.io.File;
import java.io.FileOutputStream;
import java.util.Map;

public class ChatFragment extends EaseChatFragment implements EaseChatFragmentHelper{
>>>>>>> e1b903ca

    //避免和基类定义的常量可能发生的冲突，常量从11开始定义
    private static final int ITEM_VIDEO = 11;
    private static final int ITEM_FILE = 12;
    private static final int ITEM_VOICE_CALL = 13;
    private static final int ITEM_VIDEO_CALL = 14;
    private static final int ITEM_READFIRE = 15;
    private static final int ITEM_SEND_MONEY = 16;

    private static final int REQUEST_CODE_SELECT_VIDEO = 11;
    private static final int REQUEST_CODE_SELECT_FILE = 12;
    private static final int REQUEST_CODE_GROUP_DETAIL = 13;
    private static final int REQUEST_CODE_CONTEXT_MENU = 14;
    private static final int REQUEST_CODE_SEND_MONEY = 15;


    private static final int MESSAGE_TYPE_SENT_VOICE_CALL = 1;
    private static final int MESSAGE_TYPE_RECV_VOICE_CALL = 2;
    private static final int MESSAGE_TYPE_SENT_VIDEO_CALL = 3;
    private static final int MESSAGE_TYPE_RECV_VIDEO_CALL = 4;

    private static final int MESSAGE_TYPE_RECV_MONEY = 5;
    private static final int MESSAGE_TYPE_SEND_MONEY = 6;
    private static final int MESSAGE_TYPE_SEND_LUCKY = 7;
    private static final int MESSAGE_TYPE_RECV_LUCKY = 8;


    /**
     * 是否为环信小助手
     */
    private boolean isRobot;

    @Override
    public View onCreateView(LayoutInflater inflater, ViewGroup container, Bundle savedInstanceState) {
        return super.onCreateView(inflater, container, savedInstanceState);
    }

    @Override
    protected void setUpView() {
<<<<<<< HEAD
        setChatFragmentListener(this);
        if (chatType == Constant.CHATTYPE_SINGLE) { 
=======
        setChatFragmentHelper(this);
        if (chatType == Constant.CHATTYPE_SINGLE) {
>>>>>>> e1b903ca
            Map<String,RobotUser> robotMap = DemoHelper.getInstance().getRobotList();
            if(robotMap!=null && robotMap.containsKey(toChatUsername)){
                isRobot = true;
            }
        }
        super.setUpView();
        ((EaseEmojiconMenu) inputMenu.getEmojiconMenu()).addEmojiconGroup(EmojiconExampleGroupData.getData());
        if (chatType == Constant.CHATTYPE_GROUP) {
            new Thread(new Runnable() {
                @Override
                public void run() {
                    try {
                        EMGroup returnGroup = EMGroupManager.getInstance().getGroupFromServer(toChatUsername);
                        EMGroupManager.getInstance().createOrUpdateLocalGroup(returnGroup);
                    } catch (EaseMobException e) {
                        e.printStackTrace();
                    }
                }
            }).start();
        }
    }

    @Override
    protected void registerExtendMenuItem() {
        //demo这里不覆盖基类已经注册的item,item点击listener沿用基类的
        super.registerExtendMenuItem();
        //增加扩展item
        inputMenu.registerExtendMenuItem(R.string.attach_video, R.drawable.em_chat_video_selector, ITEM_VIDEO, extendMenuItemClickListener);
        inputMenu.registerExtendMenuItem(R.string.attach_file, R.drawable.em_chat_file_selector, ITEM_FILE, extendMenuItemClickListener);
        if(chatType == Constant.CHATTYPE_SINGLE){
            inputMenu.registerExtendMenuItem(R.string.attach_voice_call, R.drawable.em_chat_voice_call_selector, ITEM_VOICE_CALL, extendMenuItemClickListener);
            inputMenu.registerExtendMenuItem(R.string.attach_video_call, R.drawable.em_chat_video_call_selector, ITEM_VIDEO_CALL, extendMenuItemClickListener);
            // 阅后即焚开关菜单
            inputMenu.registerExtendMenuItem(R.string.attach_read_fire, R.drawable.ease_read_fire, ITEM_READFIRE, extendMenuItemClickListener);
        }
        //暂时不支持聊天室
        if (chatType != Constant.CHATTYPE_CHATROOM){
            inputMenu.registerExtendMenuItem(R.string.attach_red_packet, R.drawable.em_chat_money_selector, ITEM_SEND_MONEY, extendMenuItemClickListener);
        }
    }

    @Override
    public void onActivityResult(int requestCode, int resultCode, Intent data) {
        super.onActivityResult(requestCode, resultCode, data);
        Log.d("lzan13", "ChatFragment - onActivityResult - "+requestCode);
        if (requestCode == REQUEST_CODE_CONTEXT_MENU) {
            switch (resultCode) {
            case ContextMenuActivity.RESULT_CODE_COPY: // 复制消息
                clipboard.setText(((TextMessageBody) contextMenuMessage.getBody()).getMessage());
                break;
            case ContextMenuActivity.RESULT_CODE_DELETE: // 删除消息
                conversation.removeMessage(contextMenuMessage.getMsgId());
                refreshUI();
                break;

            case ContextMenuActivity.RESULT_CODE_FORWARD: // 转发消息
                if(chatType == EaseConstant.CHATTYPE_CHATROOM){
                    Toast.makeText(getActivity(), R.string.chatroom_not_support_forward, Toast.LENGTH_LONG).show();
                    return;
                }
                Intent intent = new Intent(getActivity(), ForwardMessageActivity.class);
                intent.putExtra("forward_msg_id", contextMenuMessage.getMsgId());
                startActivity(intent);

                break;
            case ContextMenuActivity.RESULT_CODE_REVOKE:
            	// 显示撤回消息操作的 dialog
                final ProgressDialog pd = new ProgressDialog(getActivity());
                pd.setMessage(getString(R.string.revoking));
                pd.show();
                EaseCommonUtils.sendRevokeMessage(getActivity(), contextMenuMessage, new EMCallBack() {
                    @Override
                    public void onSuccess() {
                        pd.dismiss();
                        refreshUI();
                    }

                    @Override
                    public void onError(final int i, final String s) {
                        pd.dismiss();
                        getActivity().runOnUiThread(new Runnable() {
                            @Override
                            public void run() {
                                if (s.equals("maxtime")) {
                                    Toast.makeText(getActivity(), R.string.revoke_error_maxtime, Toast.LENGTH_LONG).show();
                                } else {
                                	Toast.makeText(getActivity(), getString(R.string.revoke_error) + i + " " + s + "", Toast.LENGTH_LONG).show();
                                }
                            }
                        });
                    }

                    @Override
                    public void onProgress(int i, String s) {

                    }
                });
            	break;
            default:
                break;
            }
        }
        if(resultCode == Activity.RESULT_OK){
            switch (requestCode) {
                case REQUEST_CODE_SELECT_VIDEO: //发送选中的视频
                    if (data != null) {
                        int duration = data.getIntExtra("dur", 0);
                        String videoPath = data.getStringExtra("path");
                        File file = new File(PathUtil.getInstance().getImagePath(), "thvideo" + System.currentTimeMillis());
                        try {
                            FileOutputStream fos = new FileOutputStream(file);
                            Bitmap ThumbBitmap = ThumbnailUtils.createVideoThumbnail(videoPath, 3);
                            ThumbBitmap.compress(CompressFormat.JPEG, 100, fos);
                            fos.close();
                            sendVideoMessage(videoPath, file.getAbsolutePath(), duration);
                        } catch (Exception e) {
                            e.printStackTrace();
                        }
                    }
                    break;
                case REQUEST_CODE_SELECT_FILE: //发送选中的文件
                    if (data != null) {
                        Uri uri = data.getData();
                        if (uri != null) {
                            sendFileByUri(uri);
                        }
                    }
                    break;
                case REQUEST_CODE_SEND_MONEY://发送红包消息
                    if (data != null) {
                        String greetings = data.getStringExtra(LMConstant.EXTRA_MONEY_GREETING);
                        String moneyID = data.getStringExtra(LMConstant.EXTRA_CHECK_MONEY_ID);
                        EMMessage message = EMMessage.createTxtSendMessage("["+getResources().getString(R.string.hunxin_luckymoney)+"]"+greetings, toChatUsername);
                        message.setAttribute(LMConstant.MESSAGE_ATTR_IS_MONEY_MESSAGE, true);
                        message.setAttribute(LMConstant.EXTRA_SPONSOR_NAME, getResources().getString(R.string.hunxin_luckymoney));
                        message.setAttribute(LMConstant.EXTRA_MONEY_GREETING, greetings);
                        message.setAttribute(LMConstant.EXTRA_CHECK_MONEY_ID, moneyID);
                        sendMessage(message);
                    }
                    break;
                default:
                    break;
            }
        }

    }

    @Override
    public void onEvent(EMNotifierEvent event) {
        switch (event.getEvent()) {
            case EventNewCMDMessage:
                EMMessage cmdMessage = (EMMessage) event.getData();
                CmdMessageBody cmdMsgBody = (CmdMessageBody) cmdMessage.getBody();
                final String action = cmdMsgBody.action;//获取自定义action
                if (action.equals(Constant.REFRESH_GROUP_MONEY_ACTION) && cmdMessage.getChatType() == EMMessage.ChatType.GroupChat) {
                    MoneyUtils.receiveMoneyAckMessage(cmdMessage);
                    messageList.refresh();
                }
                break;
        }
        super.onEvent(event);
    }

    /**
     * 刷新UI界面
     */
    public void refreshUI(){
        messageList.refresh();
    }

    /**
     * 为消息对象添加扩展字段
     * params message   需要处理的消息对象
     */
    @Override
    public void onSetMessageAttributes(EMMessage message) {
        if(isRobot){
            //设置消息扩展属性
            message.setAttribute("em_robot_message", isRobot);
        }
        // 根据当前状态是否是阅后即焚状态来设置发送消息的扩展
        if(isReadFire && (message.getType() == EMMessage.Type.TXT
                || message.getType() == EMMessage.Type.IMAGE
                || message.getType() == EMMessage.Type.VOICE)){
            message.setAttribute(EaseConstant.EASE_ATTR_READFIRE, true);
        }

    }

    @Override
    public EaseCustomChatRowProvider onSetCustomChatRowProvider() {
        //设置自定义listview item提供者
        return new CustomChatRowProvider();
    }

    @Override
    public void onEnterToChatDetails() {
        if (chatType == Constant.CHATTYPE_GROUP) {
            EMGroup group = EMGroupManager.getInstance().getGroup(toChatUsername);
            if (group == null) {
                Toast.makeText(getActivity(), R.string.gorup_not_found, Toast.LENGTH_SHORT).show();
                return;
            }
            startActivityForResult(
                    (new Intent(getActivity(), GroupDetailsActivity.class).putExtra("groupId", toChatUsername)),
                    REQUEST_CODE_GROUP_DETAIL);
        }else if(chatType == Constant.CHATTYPE_CHATROOM){
        	startActivityForResult(new Intent(getActivity(), ChatRoomDetailsActivity.class).putExtra("roomId", toChatUsername), REQUEST_CODE_GROUP_DETAIL);
        }
    }

    @Override
    public void onAvatarClick(String username) {
        //头像点击事件
        Intent intent = new Intent(getActivity(), UserProfileActivity.class);
        intent.putExtra("username", username);
        startActivity(intent);
    }

    @Override
    public boolean onMessageBubbleClick(final EMMessage message) {
        //消息框点击事件，demo这里不做覆盖，如需覆盖，return true
        if (message.getBooleanAttribute(LMConstant.MESSAGE_ATTR_IS_MONEY_MESSAGE, false)) {
            final ProgressDialog progressDialog = new ProgressDialog(getActivity());
            progressDialog.setCanceledOnTouchOutside(false);
            String moneyId = "";
            String messageDirect;
            //接收者头像url 默认值为none
            String toAvatarUrl = "none";//测试用图片url:http://i.imgur.com/DvpvklR.png
            //接收者昵称 默认值为当前用户ID
            String toNickname = EMChatManager.getInstance().getCurrentUser();
            int cType;
            try {
                moneyId = message.getStringAttribute(LMConstant.EXTRA_CHECK_MONEY_ID);
            } catch (EaseMobException e) {
                e.printStackTrace();
            }
            if (message.direct == EMMessage.Direct.SEND) {
                messageDirect = LMConstant.MESSAGE_DIRECT_SEND;
            } else {
                messageDirect = LMConstant.MESSAGE_DIRECT_RECEIVE;
            }
            if (chatType == Constant.CHATTYPE_SINGLE) {
                cType = LMConstant.CHATTYPE_SINGLE;
            } else {
                cType = LMConstant.CHATTYPE_GROUP;
            }
            EaseUser easeUser = EaseUserUtils.getUserInfo(EMChatManager.getInstance().getCurrentUser());
            if (easeUser != null) {
                toAvatarUrl = TextUtils.isEmpty(easeUser.getAvatar()) ? "none" : easeUser.getAvatar();
                toNickname = TextUtils.isEmpty(easeUser.getNick()) ? easeUser.getUsername() : easeUser.getNick();
            }
            MoneyInfo moneyInfo = new MoneyInfo();
            moneyInfo.moneyID = moneyId;
            moneyInfo.toAvatarUrl = toAvatarUrl;
            moneyInfo.toNickName = toNickname;
            moneyInfo.moneyMsgDirect = messageDirect;
            moneyInfo.chatType = cType;
            LMMoneyManager.getInstance().openMoney(moneyInfo, getActivity(), new LMMoneyManager.LMReceiveMoneyCallBack() {
                @Override
                public void onSuccess(String senderId, String senderNickname) {
                    //领取红包成功 发送消息到聊天窗口
                    String receiverId = EMChatManager.getInstance().getCurrentUser();
                    //设置默认值为id
                    String receiverNickname = receiverId;
                    EaseUser receiverUser = EaseUserUtils.getUserInfo(receiverId);
                    if (receiverUser != null) {
                        receiverNickname = TextUtils.isEmpty(receiverUser.getNick()) ? receiverUser.getUsername() : receiverUser.getNick();
                    }
                    if (chatType == Constant.CHATTYPE_SINGLE) {
                        EMMessage msg = EMMessage.createTxtSendMessage(String.format(getResources().getString(R.string.money_msg_someone_take_money),receiverNickname), toChatUsername);
                        msg.setAttribute(LMConstant.MESSAGE_ATTR_IS_OPEN_MONEY_MESSAGE, true);
                        msg.setAttribute(LMConstant.EXTRA_LUCKY_MONEY_RECEIVER, receiverNickname);
                        msg.setAttribute(LMConstant.EXTRA_LUCKY_MONEY_SENDER, senderNickname);
                        sendMessage(msg);
                    } else {
                        MoneyUtils.sendMoneyAckMessage(message, senderId, senderNickname, receiverId, receiverNickname, new EMCallBack() {
                            @Override
                            public void onSuccess() {
                                messageList.refresh();
                            }

                            @Override
                            public void onError(int i, String s) {

                            }

                            @Override
                            public void onProgress(int i, String s) {

                            }
                        });
                    }
                }

                @Override
                public void showLoading() {
                    progressDialog.show();
                }

                @Override
                public void hideLoading() {
                    progressDialog.dismiss();
                }

                @Override
                public void onError(String code, String message) {
                    //错误处理
                    Toast.makeText(getActivity(), message, Toast.LENGTH_SHORT).show();
                }
            });
            return true;
        }
        return false;
    }

    @Override
    public void onMessageBubbleLongClick(EMMessage message) {
        //消息框长按
        startActivityForResult((new Intent(getActivity(), ContextMenuActivity.class)).putExtra("message",message),
                REQUEST_CODE_CONTEXT_MENU);
    }

    @Override
    public boolean onExtendMenuItemClick(int itemId, View view) {
        switch (itemId) {
            case ITEM_VIDEO: //视频
                Intent intent = new Intent(getActivity(), ImageGridActivity.class);
                startActivityForResult(intent, REQUEST_CODE_SELECT_VIDEO);
                break;
            case ITEM_FILE: //一般文件
                //demo这里是通过系统api选择文件，实际app中最好是做成qq那种选择发送文件
                selectFileFromLocal();
                break;
            case ITEM_VOICE_CALL: //音频通话
                startVoiceCall();
                break;
            case ITEM_VIDEO_CALL: //视频通话
                startVideoCall();
                break;
            case ITEM_READFIRE:
                setReadFire(true);
                break;
            case ITEM_SEND_MONEY://发送红包
                sendMoney();
                break;
            default:
                break;
        }
        //不覆盖已有的点击事件
        return false;
    }
    /**
     * 选择文件
     */
    protected void selectFileFromLocal() {
        Intent intent = null;
        if (Build.VERSION.SDK_INT < 19) { //19以后这个api不可用，demo这里简单处理成图库选择图片
            intent = new Intent(Intent.ACTION_GET_CONTENT);
            intent.setType("*/*");
            intent.addCategory(Intent.CATEGORY_OPENABLE);

        } else {
            intent = new Intent(Intent.ACTION_PICK, android.provider.MediaStore.Images.Media.EXTERNAL_CONTENT_URI);
        }
        startActivityForResult(intent, REQUEST_CODE_SELECT_FILE);
    }

    /**
     * 拨打语音电话
     */
    protected void startVoiceCall() {
        if (!EMChatManager.getInstance().isConnected()) {
            Toast.makeText(getActivity(), R.string.not_connect_to_server, Toast.LENGTH_SHORT).show();
        } else {
            startActivity(new Intent(getActivity(), VoiceCallActivity.class).putExtra("username", toChatUsername)
                    .putExtra("isComingCall", false));
            // voiceCallBtn.setEnabled(false);
            inputMenu.hideExtendMenuContainer();
        }
    }

    /**
     * 拨打视频电话
     */
    protected void startVideoCall() {
        if (!EMChatManager.getInstance().isConnected())
            Toast.makeText(getActivity(), R.string.not_connect_to_server, Toast.LENGTH_SHORT).show();
        else {
            startActivity(new Intent(getActivity(), VideoCallActivity.class).putExtra("username", toChatUsername)
                    .putExtra("isComingCall", false));
            // videoCallBtn.setEnabled(false);
            inputMenu.hideExtendMenuContainer();
        }
    }

    /**
     * 进入红包页面
     */
    protected void sendMoney() {
        Intent intent = new Intent(getActivity(), LMMoneyActivity.class);
        //发送者头像url
        String fromAvatarUrl = "";
        //发送者昵称 设置了昵称就传昵称 否则传id
        String fromNickname = "";
        EaseUser easeUser = EaseUserUtils.getUserInfo(EMChatManager.getInstance().getCurrentUser());
        if (easeUser != null) {
            fromAvatarUrl = TextUtils.isEmpty(easeUser.getAvatar()) ? "none" : easeUser.getAvatar();
            fromNickname = TextUtils.isEmpty(easeUser.getNick()) ? easeUser.getUsername() : easeUser.getNick();
        }
        MoneyInfo moneyInfo = new MoneyInfo();
        moneyInfo.fromAvatarUrl = fromAvatarUrl;
        moneyInfo.fromNickName = fromNickname;
        //接收者Id或者接收的群Id
        if (chatType == Constant.CHATTYPE_SINGLE) {
            moneyInfo.toUserId = toChatUsername;
            moneyInfo.chatType = LMConstant.CHATTYPE_SINGLE;
        } else if (chatType == Constant.CHATTYPE_GROUP) {
            EMGroup group = EMGroupManager.getInstance().getGroup(toChatUsername);
            moneyInfo.toGroupId = group.getGroupId();
            moneyInfo.groupMemberCount = group.getAffiliationsCount();
            moneyInfo.chatType = LMConstant.CHATTYPE_GROUP;
        }
        intent.putExtra(LMConstant.EXTRA_MONEY_INFO, moneyInfo);
        startActivityForResult(intent, REQUEST_CODE_SEND_MONEY);
    }

    /**
     * chat row provider
     */
    private final class CustomChatRowProvider implements EaseCustomChatRowProvider {
        @Override
        public int getCustomChatRowTypeCount() {
            //红包、音、视频通话发送、接收共8种
            return 8;
        }

        @Override
        public int getCustomChatRowType(EMMessage message) {
            if(message.getType() == EMMessage.Type.TXT){
                //语音通话类型
                if (message.getBooleanAttribute(Constant.MESSAGE_ATTR_IS_VOICE_CALL, false)){
                    return message.direct == EMMessage.Direct.RECEIVE ? MESSAGE_TYPE_RECV_VOICE_CALL : MESSAGE_TYPE_SENT_VOICE_CALL;
                }else if (message.getBooleanAttribute(Constant.MESSAGE_ATTR_IS_VIDEO_CALL, false)){
                    //视频通话
                    return message.direct == EMMessage.Direct.RECEIVE ? MESSAGE_TYPE_RECV_VIDEO_CALL : MESSAGE_TYPE_SENT_VIDEO_CALL;
                } else if (message.getBooleanAttribute(LMConstant.MESSAGE_ATTR_IS_MONEY_MESSAGE, false)) {
                    //发送红包消息
                    return message.direct == EMMessage.Direct.RECEIVE ? MESSAGE_TYPE_RECV_MONEY : MESSAGE_TYPE_SEND_MONEY;
                } else if (message.getBooleanAttribute(LMConstant.MESSAGE_ATTR_IS_OPEN_MONEY_MESSAGE, false)) {
                    //领取红包消息
                    return message.direct == EMMessage.Direct.RECEIVE ? MESSAGE_TYPE_RECV_LUCKY : MESSAGE_TYPE_SEND_LUCKY;
                }
            }
            return 0;
        }

        @Override
        public EaseChatRow getCustomChatRow(EMMessage message, int position, BaseAdapter adapter) {
            if(message.getType() == EMMessage.Type.TXT){
                // 语音通话,  视频通话
                if (message.getBooleanAttribute(Constant.MESSAGE_ATTR_IS_VOICE_CALL, false) ||
                    message.getBooleanAttribute(Constant.MESSAGE_ATTR_IS_VIDEO_CALL, false)){
                    return new ChatRowVoiceCall(getActivity(), message, position, adapter);
                }else if (message.getBooleanAttribute(LMConstant.MESSAGE_ATTR_IS_MONEY_MESSAGE, false)) {//发送红包消息
                    return new ChatRowMoney(getActivity(), message, position, adapter);
                } else if (message.getBooleanAttribute(LMConstant.MESSAGE_ATTR_IS_OPEN_MONEY_MESSAGE, false)) {//领取红包消息
                    return new ChatRowReceiveMoney(getActivity(), message, position, adapter);
                }
            }
            return null;
        }
    }

}<|MERGE_RESOLUTION|>--- conflicted
+++ resolved
@@ -37,7 +37,7 @@
 import com.easemob.easeui.EaseConstant;
 import com.easemob.easeui.domain.EaseUser;
 import com.easemob.easeui.ui.EaseChatFragment;
-import com.easemob.easeui.ui.EaseChatFragment.EaseChatFragmentListener;
+import com.easemob.easeui.ui.EaseChatFragment.EaseChatFragmentHelper;
 import com.easemob.easeui.utils.EaseCommonUtils;
 import com.easemob.easeui.utils.EaseUserUtils;
 import com.easemob.easeui.widget.chatrow.EaseChatRow;
@@ -49,16 +49,11 @@
 import com.easemob.luckymoneyui.ui.activity.LMMoneyActivity;
 import com.easemob.luckymoneyui.utils.LMMoneyManager;
 import com.easemob.util.PathUtil;
-
-<<<<<<< HEAD
-public class ChatFragment extends EaseChatFragment implements EaseChatFragmentListener{
-=======
 import java.io.File;
 import java.io.FileOutputStream;
 import java.util.Map;
 
 public class ChatFragment extends EaseChatFragment implements EaseChatFragmentHelper{
->>>>>>> e1b903ca
 
     //避免和基类定义的常量可能发生的冲突，常量从11开始定义
     private static final int ITEM_VIDEO = 11;
@@ -98,13 +93,8 @@
 
     @Override
     protected void setUpView() {
-<<<<<<< HEAD
         setChatFragmentListener(this);
         if (chatType == Constant.CHATTYPE_SINGLE) { 
-=======
-        setChatFragmentHelper(this);
-        if (chatType == Constant.CHATTYPE_SINGLE) {
->>>>>>> e1b903ca
             Map<String,RobotUser> robotMap = DemoHelper.getInstance().getRobotList();
             if(robotMap!=null && robotMap.containsKey(toChatUsername)){
                 isRobot = true;
