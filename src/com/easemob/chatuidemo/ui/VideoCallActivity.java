--- conflicted
+++ resolved
@@ -80,8 +80,6 @@
     private LinearLayout bottomContainer;
     private TextView monitorTextView;
     private TextView netwrokStatusVeiw;
-<<<<<<< HEAD
-=======
     
     boolean isRecording = false;
     
@@ -90,7 +88,6 @@
      */
     private boolean isInCalling;
     private Button recordBtn;
->>>>>>> 599aa7fd
 
     @Override
     protected void onCreate(Bundle savedInstanceState) {
@@ -124,11 +121,7 @@
         bottomContainer = (LinearLayout) findViewById(R.id.ll_bottom_container);
         monitorTextView = (TextView) findViewById(R.id.tv_call_monitor);
         netwrokStatusVeiw = (TextView) findViewById(R.id.tv_network_status);
-<<<<<<< HEAD
-=======
         recordBtn = (Button) findViewById(R.id.btn_record_video);
->>>>>>> 599aa7fd
-        
 
         refuseBtn.setOnClickListener(this);
         answerBtn.setOnClickListener(this);
