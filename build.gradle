// Top-level build file where you can add configuration options common to all sub-projects/modules.
buildscript {
    repositories {
        jcenter()
        // ============== fabric start
//        maven { url 'https://maven.fabric.io/public' }
        // ============== fabric end
    }
    dependencies {
        classpath 'com.android.tools.build:gradle:2.3.0'
        // ============== fabric start
//        classpath 'io.fabric.tools:gradle:1.+'
        // ============== fabric end
    }
}

allprojects {
    repositories {
        jcenter()
    }
}

apply plugin: 'com.android.application'
// ============== fabric start
//apply plugin: 'io.fabric'
// ============== fabric end

// ============== fabric start
//repositories {
//    maven { url 'https://maven.fabric.io/public' }
//}
// ============== fabric end


android {
    compileSdkVersion 25
    buildToolsVersion '25.0.2'

    defaultConfig {
        applicationId "com.hyphenate.chatuidemo"
        minSdkVersion 11
        targetSdkVersion 22
        multiDexEnabled true
    }

    sourceSets {
        main {
            manifest.srcFile 'AndroidManifest.xml'
            java.srcDirs = ['src']
            resources.srcDirs = ['src']
            aidl.srcDirs = ['src']
            renderscript.srcDirs = ['src']
            res.srcDirs = ['res']
            assets.srcDirs = ['assets']
            jniLibs.srcDirs = ['libs']
        }

        // Move the tests to tests/java, tests/res, etc...
        instrumentTest.setRoot('tests')

        // Move the build types to build-types/<type>
        // For instance, build-types/debug/java, build-types/debug/AndroidManifest.xml, ...
        // This moves them out of them default location under src/<type>/... which would
        // conflict with src/ being used by the main source set.
        // Adding new build types or product flavors should be accompanied
        // by a similar customization.
        debug.setRoot('build-types/debug')
        release.setRoot('build-types/release')
    }

    buildTypes {
        release {
            minifyEnabled false
            proguardFiles getDefaultProguardFile('proguard-android.txt'), 'proguard-rules.txt'
        }
    }
}

dependencies {
    compile project(':redpacketlibrary')
    compile project(':EaseUI')
<<<<<<< HEAD
    compile fileTree(dir: 'libs', include: '*.jar', exclude: 'android-support-multidex.jar')

    // 解决方法数超过65536问题扩展库
    compile 'com.android.support:multidex:1.0.1'

=======
    compile fileTree(include: '*.jar', exclude: 'android-support-multidex.jar', dir: 'libs')
    // 解决方法数超过65536问题扩展库
    compile 'com.android.support:multidex:1.0.1'
>>>>>>> dbd91f42
    //考虑到在eclipse中,直接使用源码
    //    compile ('com.anthonycr.grant:permissions:1.0'){
    //        exclude module: 'support-v4'
    //    }
    // ============== fabric start
    //    compile('com.crashlytics.sdk.android:crashlytics:2.6.1@aar') {
    //        transitive = true;
    //    }
    // ============== fabric end
}<|MERGE_RESOLUTION|>--- conflicted
+++ resolved
@@ -79,17 +79,9 @@
 dependencies {
     compile project(':redpacketlibrary')
     compile project(':EaseUI')
-<<<<<<< HEAD
-    compile fileTree(dir: 'libs', include: '*.jar', exclude: 'android-support-multidex.jar')
-
+    compile fileTree(include: '*.jar', dir: 'libs')
     // 解决方法数超过65536问题扩展库
     compile 'com.android.support:multidex:1.0.1'
-
-=======
-    compile fileTree(include: '*.jar', exclude: 'android-support-multidex.jar', dir: 'libs')
-    // 解决方法数超过65536问题扩展库
-    compile 'com.android.support:multidex:1.0.1'
->>>>>>> dbd91f42
     //考虑到在eclipse中,直接使用源码
     //    compile ('com.anthonycr.grant:permissions:1.0'){
     //        exclude module: 'support-v4'
