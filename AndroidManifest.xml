--- conflicted
+++ resolved
@@ -2,12 +2,8 @@
 <manifest xmlns:android="http://schemas.android.com/apk/res/android"
     xmlns:tools="http://schemas.android.com/tools"
     package="com.hyphenate.chatuidemo"
-    android:versionCode="36"
-<<<<<<< HEAD
+    android:versionCode="37"
     android:versionName="3.3.0">
-=======
-    android:versionName="3.2.3">
->>>>>>> 3d6aa7b9
 
     <uses-sdk
         android:minSdkVersion="14"
