<?xml version="1.0" encoding="utf-8"?>
<<<<<<< HEAD
<manifest xmlns:android="http://schemas.android.com/apk/res/android"
    package="com.easemob.chatuidemo"
    android:versionCode="28"
    android:versionName="2.2.9" >
=======
<manifest package="com.easemob.chatuidemo"
          xmlns:android="http://schemas.android.com/apk/res/android"
          xmlns:tools="http://schemas.android.com/tools"
          android:versionCode="28"
          android:versionName="2.2.8"
    >
>>>>>>> a05bd1b0

    <uses-sdk
        android:minSdkVersion="9"
        android:targetSdkVersion="19"
        tools:overrideLibrary="com.easemob.luckymoneyui"
        />

    <uses-permission android:name="android.permission.VIBRATE" />
    <uses-permission android:name="android.permission.INTERNET" />
    <uses-permission android:name="android.permission.RECORD_AUDIO" />
    <uses-permission android:name="android.permission.CAMERA" />
    <uses-permission android:name="android.permission.ACCESS_NETWORK_STATE" />
    <uses-permission android:name="android.permission.WRITE_EXTERNAL_STORAGE" />
    <uses-permission android:name="android.permission.MOUNT_UNMOUNT_FILESYSTEMS" />
    <uses-permission android:name="android.permission.ACCESS_FINE_LOCATION" />
    <uses-permission android:name="android.permission.GET_TASKS" />
    <uses-permission android:name="android.permission.ACCESS_WIFI_STATE" />
    <uses-permission android:name="android.permission.CHANGE_WIFI_STATE" />
    <uses-permission android:name="android.permission.WAKE_LOCK" />
    <uses-permission android:name="android.permission.MODIFY_AUDIO_SETTINGS" />
    <uses-permission android:name="android.permission.READ_PHONE_STATE" />
    <uses-permission android:name="android.permission.RECEIVE_BOOT_COMPLETED" />
    <uses-permission android:name="android.permission.GET_ACCOUNTS" />
    <uses-permission android:name="android.permission.USE_CREDENTIALS" />
    <uses-permission android:name="android.permission.MANAGE_ACCOUNTS" />
    <uses-permission android:name="android.permission.AUTHENTICATE_ACCOUNTS" />
    <uses-permission android:name="com.android.launcher.permission.READ_SETTINGS" />
    <uses-permission android:name="android.permission.BROADCAST_STICKY" />
    <uses-permission android:name="android.permission.WRITE_SETTINGS" />

    <uses-permission android:name="com.google.android.c2dm.permission.RECEIVE" />

    <!-- 使用时把com.easemob.chatuidemo替换成自己的包名 -->
    <permission android:name="com.easemob.chatuidemo.permission.C2D_MESSAGE"
        android:protectionLevel="signature" />
    <uses-permission android:name="com.easemob.chatuidemo.permission.C2D_MESSAGE" />
     <permission
        android:name="com.easemob.chatuidemo.permission.MIPUSH_RECEIVE"
        android:protectionLevel="signature" />

    <uses-permission android:name="com.easemob.chatuidemo.permission.MIPUSH_RECEIVE" />


    <application
        android:name="DemoApplication"
        android:allowBackup="true"
        android:icon="@drawable/em_logo_uidemo"
        android:label="@string/app_name" >
        <activity
            android:name="com.easemob.chatuidemo.ui.MainActivity"
            android:launchMode="singleTask"
            android:screenOrientation="portrait"
            android:theme="@style/horizontal_slide"
            android:windowSoftInputMode="adjustPan" >
        </activity>

        <!-- 开屏页 -->
        <activity
            android:name="com.easemob.chatuidemo.ui.SplashActivity"
            android:screenOrientation="portrait"
            android:theme="@style/horizontal_slide" >
            <intent-filter>
                <action android:name="android.intent.action.MAIN" />

                <category android:name="android.intent.category.LAUNCHER" />
            </intent-filter>
        </activity>

        <!-- 登陆 -->
        <activity
            android:name="com.easemob.chatuidemo.ui.LoginActivity"
            android:screenOrientation="portrait"
            android:theme="@style/horizontal_slide"
            android:windowSoftInputMode="adjustResize|stateVisible">
        </activity>

        <!-- 注册 -->
        <activity
            android:name="com.easemob.chatuidemo.ui.RegisterActivity"
            android:screenOrientation="portrait"
            android:theme="@style/horizontal_slide"
            android:windowSoftInputMode="adjustResize|stateVisible">
        </activity>
        <!-- 聊天页面 -->
        <activity
            android:name="com.easemob.chatuidemo.ui.ChatActivity"
            android:launchMode="singleTop"
            android:screenOrientation="portrait"
            android:theme="@style/horizontal_slide"
            android:windowSoftInputMode="adjustResize" >
        </activity>
        <!-- 聊天页面 -->
        <activity
            android:name="com.easemob.applib.ui.ChatActivity"
            android:launchMode="singleTop"
            android:screenOrientation="portrait"
            android:theme="@style/horizontal_slide"
            android:windowSoftInputMode="adjustResize" >
        </activity>
        <!-- 添加好友 -->
        <activity
            android:name="com.easemob.chatuidemo.ui.AddContactActivity"
            android:screenOrientation="portrait"
            android:windowSoftInputMode="stateVisible"
            android:theme="@style/horizontal_slide" >
        </activity>
        <!-- 群组详情 -->
        <activity
            android:name="com.easemob.chatuidemo.ui.GroupDetailsActivity"
            android:screenOrientation="portrait"
            android:theme="@style/horizontal_slide" >
        </activity>
        <!-- 群组列表 -->
        <activity
            android:name="com.easemob.chatuidemo.ui.GroupsActivity"
            android:screenOrientation="portrait"
            android:theme="@style/horizontal_slide"
            android:windowSoftInputMode="adjustPan" >
        </activity>

        <activity
            android:name="com.easemob.chatuidemo.ui.ChatRoomActivity"
            android:screenOrientation="portrait"
            android:theme="@style/horizontal_slide"
            android:windowSoftInputMode="adjustPan" >
        </activity>
        <!-- 聊天室详情 -->
        <activity
            android:name="com.easemob.chatuidemo.ui.ChatRoomDetailsActivity"
            android:screenOrientation="portrait"
            android:theme="@style/horizontal_slide" >
        </activity>

        <!-- 新建群组 -->
        <activity
            android:name="com.easemob.chatuidemo.ui.NewGroupActivity"
            android:screenOrientation="portrait"
            android:theme="@style/horizontal_slide"
            android:windowSoftInputMode="adjustPan" >
        </activity>
        <!-- 退出群组提示框 -->
        <activity
            android:name="com.easemob.chatuidemo.ui.ExitGroupDialog"
            android:screenOrientation="portrait"
            android:theme="@style/MyDialogStyleBottom" >
        </activity>
        <!-- 群组选人 -->
        <activity
            android:name="com.easemob.chatuidemo.ui.GroupPickContactsActivity"
            android:screenOrientation="portrait"
            android:theme="@style/horizontal_slide"
            android:windowSoftInputMode="adjustPan" >
        </activity>
        <!-- 地图 -->
        <activity
            android:name="com.easemob.easeui.ui.EaseBaiduMapActivity"
            android:screenOrientation="portrait"
            android:theme="@style/horizontal_slide" >
        </activity>

        <!-- 新的朋友邀请消息页面 -->
        <activity
            android:name="com.easemob.chatuidemo.ui.NewFriendsMsgActivity"
            android:screenOrientation="portrait"
            android:theme="@style/horizontal_slide" >
        </activity>
        <!-- 转发消息用户列表页面 -->
        <activity
            android:name="com.easemob.chatuidemo.ui.ForwardMessageActivity"
            android:screenOrientation="portrait"
            android:theme="@style/horizontal_slide"
            android:windowSoftInputMode="adjustPan" >
        </activity>
        <!-- 自定义的contextmenu -->
        <activity
            android:name="com.easemob.chatuidemo.ui.ContextMenuActivity"
            android:screenOrientation="portrait"
            android:theme="@style/MyDialogStyle" >
        </activity>
        <!-- 显示下载大图页面 -->
        <activity
            android:name="com.easemob.easeui.ui.EaseShowBigImageActivity"
            android:screenOrientation="portrait"
            android:theme="@style/horizontal_slide" >
        </activity>
        <!-- 下载文件 -->
        <activity
            android:name="com.easemob.easeui.ui.EaseShowNormalFileActivity"
            android:screenOrientation="portrait"
            android:theme="@style/horizontal_slide" >
        </activity>
        <!-- 黑名单 -->
        <activity
            android:name="com.easemob.chatuidemo.ui.BlacklistActivity"
            android:screenOrientation="portrait"
            android:theme="@style/horizontal_slide" >
        </activity>

        <!-- 公开的群聊列表 -->
        <activity
            android:name="com.easemob.chatuidemo.ui.PublicGroupsActivity"
            android:screenOrientation="portrait"
            android:theme="@style/horizontal_slide"
            android:windowSoftInputMode="adjustPan" >
        </activity>

        <activity
            android:name="com.easemob.chatuidemo.ui.PublicChatRoomsActivity"
            android:screenOrientation="portrait"
            android:theme="@style/horizontal_slide"
            android:windowSoftInputMode="adjustPan" >
        </activity>

        <!-- 语音通话 -->
        <activity
            android:name="com.easemob.chatuidemo.ui.VoiceCallActivity"
            android:screenOrientation="portrait"
            android:launchMode="singleTask"
            android:theme="@style/nornal_style" >
        </activity>
        <!-- 视频通话 -->
        <activity
            android:name="com.easemob.chatuidemo.ui.VideoCallActivity"
            android:configChanges="orientation|keyboardHidden|screenSize"
            android:screenOrientation="portrait"
            android:launchMode="singleTask"
            android:theme="@style/horizontal_slide" >
        </activity>
        <!-- 群聊简单信息 -->
        <activity
            android:name="com.easemob.chatuidemo.ui.GroupSimpleDetailActivity"
            android:screenOrientation="portrait"
            android:theme="@style/horizontal_slide" >
        </activity>
        <!-- 群组黑名单用户列表 -->
        <activity
            android:name="com.easemob.chatuidemo.ui.GroupBlacklistActivity"
            android:screenOrientation="portrait"
            android:theme="@style/horizontal_slide" >
        </activity>
        <activity
            android:name="com.easemob.chatuidemo.ui.PublicGroupsSeachActivity"
            android:screenOrientation="portrait"
            android:theme="@style/horizontal_slide" >
        </activity>
        <activity
            android:name="com.easemob.chatuidemo.ui.EditActivity"
            android:screenOrientation="portrait"
            android:theme="@style/horizontal_slide"
            android:windowSoftInputMode="stateVisible" >
        </activity>
        <activity
            android:name="com.easemob.easeui.ui.EaseShowVideoActivity"
            android:screenOrientation="portrait"
            android:theme="@style/horizontal_slide"
            android:windowSoftInputMode="stateAlwaysHidden" >
        </activity>
        <!-- choose video -->
        <activity
            android:name="com.easemob.chatuidemo.ui.ImageGridActivity"
            android:screenOrientation="portrait"
            android:theme="@style/horizontal_slide"
            android:windowSoftInputMode="stateAlwaysHidden" >
        </activity>
        <activity
            android:name="com.easemob.chatuidemo.ui.RecorderVideoActivity"
            android:screenOrientation="portrait"
            android:theme="@style/horizontal_slide"
            android:windowSoftInputMode="stateAlwaysHidden" >
        </activity>
        <!-- upload error log -->
        <activity
            android:name="com.easemob.chatuidemo.ui.DiagnoseActivity"
            android:screenOrientation="portrait"
            android:theme="@style/horizontal_slide"
            android:windowSoftInputMode="stateAlwaysHidden" >
        </activity>

        <!-- iOS offline push nick -->
        <activity
            android:name="com.easemob.chatuidemo.ui.OfflinePushNickActivity"
            android:screenOrientation="portrait"
            android:theme="@style/horizontal_slide"
            android:windowSoftInputMode="stateAlwaysHidden" >
        </activity>
        <!-- robots list -->
        <activity
            android:name="com.easemob.chatuidemo.ui.RobotsActivity"
            android:screenOrientation="portrait"
            android:theme="@style/horizontal_slide"
            android:windowSoftInputMode="stateAlwaysHidden"
            ></activity>
        <!-- user profile -->
		<activity
		    android:name="com.easemob.chatuidemo.ui.UserProfileActivity"
		    android:screenOrientation="portrait"
		    android:theme="@style/horizontal_slide"
		    ></activity>

        <!-- 开机自启动服务 -->
        <receiver android:name="com.easemob.chat.StartServiceReceiver" >
            <intent-filter android:priority="1000" >
                <action android:name="android.intent.action.BOOT_COMPLETED" />
                <action android:name="android.intent.action.QUICKBOOT_POWERON" />

                <category android:name="android.intent.category.LAUNCHER" />
            </intent-filter>
        </receiver>

        <!-- gcm start，不需要GCM推送的删掉即可-->
        <receiver
            android:name="com.easemob.chat.EMGCMBroadcastReceiver"
            android:exported="true"
            android:permission="com.google.android.c2dm.permission.SEND" >
            <intent-filter>
                <action android:name="com.google.android.c2dm.intent.RECEIVE" />
                <category android:name="com.easemob.chatuidemo" />
            </intent-filter>
        </receiver>

        <service android:name="com.easemob.chat.EMGCMListenerService"
            android:exported="false" >
        </service>

        <receiver
            android:name="com.easemob.chatuidemo.receiver.GCMPushBroadCast"
            android:exported="false">
            <intent-filter >
                <action android:name="com.easemob.sdk.push"/>
                <category android:name="com.easemob.chatuidemo"/>
            </intent-filter>
        </receiver>
        <!-- gcm end -->
        <service
   			 android:name="com.umeng.update.net.DownloadingService"
   			 android:process=":DownloadingService" >
		</service>
		<activity
		    android:name="com.umeng.update.UpdateDialogActivity"
		    android:theme="@android:style/Theme.Translucent.NoTitleBar" >
		</activity>

        <!--红包相关界面-->
        <activity
            android:name="com.easemob.luckymoneyui.ui.activity.LMMoneyActivity"
            android:screenOrientation="portrait"
            android:theme="@style/horizontal_slide"
            android:windowSoftInputMode="adjustPan|stateVisible"
            />
        <activity
            android:name="com.easemob.luckymoneyui.ui.activity.LMDetailActivity"
            android:screenOrientation="portrait"
            android:theme="@style/horizontal_slide"
            android:windowSoftInputMode="adjustPan"
            />

        <activity
            android:name="com.easemob.luckymoneyui.ui.activity.LMRecordActivity"
            android:screenOrientation="portrait"
            android:theme="@style/horizontal_slide"
            android:windowSoftInputMode="adjustPan"
            />

        <activity
            android:name="com.easemob.luckymoneyui.ui.activity.LMWebViewActivity"
            android:screenOrientation="portrait"
            android:theme="@style/horizontal_slide"
            android:windowSoftInputMode="adjustResize|stateHidden"
            />
        <activity
            android:name="com.easemob.luckymoneyui.ui.activity.LMChangeActivity"
            android:screenOrientation="portrait"
            android:theme="@style/horizontal_slide"
            android:windowSoftInputMode="adjustResize|stateHidden"
            />
        <activity
            android:name="com.easemob.luckymoneyui.ui.activity.LMBankCardActivity"
            android:screenOrientation="portrait"
            android:theme="@style/horizontal_slide"
            android:windowSoftInputMode="adjustPan|stateHidden"
            >
        </activity>

        <!-- 设置环信应用的appkey -->
        <meta-data
            android:name="EASEMOB_APPKEY"
            android:value="easemob-demo#chatdemoui" />
        <!-- 声明sdk所需的service -->
        <service android:name="com.easemob.chat.EMChatService"
            android:exported="true"
            />
        <!-- 声明sdk所需的receiver -->
        <receiver android:name="com.easemob.chat.EMMonitorReceiver">
            <intent-filter>
                <action android:name="android.intent.action.PACKAGE_REMOVED"/>
                <data android:scheme="package"/>
            </intent-filter>
            <!-- 可选filter -->
            <intent-filter>
                <action android:name="android.intent.action.BOOT_COMPLETED"/>
                <action android:name="android.intent.action.USER_PRESENT" />
            </intent-filter>
        </receiver>

         <!-- xiaomi push start，不需要删除即可-->
        <service
            android:name="com.xiaomi.mipush.sdk.PushMessageHandler"
            android:enabled="true"
            android:exported="true" />
        <service android:enabled="true"
            android:name="com.xiaomi.mipush.sdk.MessageHandleService" />

        <receiver
            android:name="com.easemob.chat.EMMipushReceiver"
            android:exported="true" >
            <intent-filter>
                <action android:name="com.xiaomi.mipush.RECEIVE_MESSAGE" />
            </intent-filter>
             <intent-filter>
                <action android:name="com.xiaomi.mipush.MESSAGE_ARRIVED" />
            </intent-filter>
            <intent-filter>
                <action android:name="com.xiaomi.mipush.ERROR" />
            </intent-filter>
        </receiver>
        <!-- xiaomi push end -->

        <!-- 百度地图所需的service -->
        <service
            android:name="com.baidu.location.f"
            android:enabled="true"
            android:process=":remote" />
        <!-- umeng appkey，可忽略 -->
        <meta-data
            android:name="UMENG_APPKEY"
            android:value="53912a3156240b01a7075ed1" >
        </meta-data>
        <meta-data android:value="easemob" android:name="UMENG_CHANNEL"/>
        <meta-data
            android:name="com.baidu.lbsapi.API_KEY"
            android:value="3ecea51f560650b1ed8a4b99808f52e8" />

    </application>

</manifest><|MERGE_RESOLUTION|>--- conflicted
+++ resolved
@@ -1,17 +1,10 @@
 <?xml version="1.0" encoding="utf-8"?>
-<<<<<<< HEAD
-<manifest xmlns:android="http://schemas.android.com/apk/res/android"
-    package="com.easemob.chatuidemo"
-    android:versionCode="28"
-    android:versionName="2.2.9" >
-=======
 <manifest package="com.easemob.chatuidemo"
           xmlns:android="http://schemas.android.com/apk/res/android"
           xmlns:tools="http://schemas.android.com/tools"
-          android:versionCode="28"
-          android:versionName="2.2.8"
+          android:versionCode="29"
+          android:versionName="2.2.9"
     >
->>>>>>> a05bd1b0
 
     <uses-sdk
         android:minSdkVersion="9"
