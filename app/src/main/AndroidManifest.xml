--- conflicted
+++ resolved
@@ -70,11 +70,7 @@
         android:allowBackup="true"
         android:icon="@drawable/em_logo_uidemo"
         android:usesCleartextTraffic="true"
-<<<<<<< HEAD
-        android:requestLegacyExternalStorage="false"
-=======
         android:requestLegacyExternalStorage="true"
->>>>>>> 92894655
         android:label="@string/app_name">
 
         <!--<uses-library android:name="org.apache.http.legacy" android:required="false"/>-->
