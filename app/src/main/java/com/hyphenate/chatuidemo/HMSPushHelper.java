package com.hyphenate.chatuidemo;

import android.app.Activity;
import android.app.Application;
import android.text.TextUtils;

import com.huawei.android.hms.agent.HMSAgent;
import com.huawei.android.hms.agent.common.handler.ConnectHandler;
import com.huawei.android.hms.agent.push.handler.GetTokenHandler;
import com.hyphenate.chat.EMClient;
import com.hyphenate.util.EMLog;

import java.lang.reflect.Method;

/**
 * Created by lzan13 on 2018/4/10.
 */

public class HMSPushHelper {

    private static HMSPushHelper instance;

    // 是否使用华为 hms
    private boolean isUseHMSPush = false;

    private HMSPushHelper(){}

    public static HMSPushHelper getInstance() {
        if (instance == null) {
            instance = new HMSPushHelper();
        }
        return instance;
    }

    /**
     * 初始化华为 HMS 推送服务
     */
    public void initHMSAgent(Application application){
        if (EMClient.getInstance().isUseFCM()) {
            return;
        }
        try {
            if(Class.forName("com.huawei.hms.support.api.push.HuaweiPush") != null){
                Class<?> classType = Class.forName("android.os.SystemProperties");
                Method getMethod = classType.getDeclaredMethod("get", new Class<?>[] {String.class});
                String buildVersion = (String)getMethod.invoke(classType, new Object[]{"ro.build.version.emui"});
                //在某些手机上，invoke方法不报错
                if(!TextUtils.isEmpty(buildVersion)){
                    EMLog.d("HWHMSPush", "huawei hms push is available!");
                    isUseHMSPush = true;
                    HMSAgent.init(application);
                }else{
                    EMLog.d("HWHMSPush", "huawei hms push is unavailable!");
                }
            }else{
                EMLog.d("HWHMSPush", "no huawei hms push sdk or mobile is not a huawei phone");
            }
        } catch (Exception e) {
            EMLog.d("HWHMSPush", "no huawei hms push sdk or mobile is not a huawei phone");
        }
    }

    /**
     * 连接华为移动服务，并获取华为推送
     * 注册华为推送 token 通用错误码列表
     * http://developer.huawei.com/consumer/cn/service/hms/catalog/huaweipush_agent.html?page=hmssdk_huaweipush_api_reference_errorcode
     */
    public void getHMSToken(Activity activity){
        if (isUseHMSPush) {
            HMSAgent.connect(activity, new ConnectHandler() {
                @Override
                public void onConnect(int rst) {
                    EMLog.d("HWHMSPush", "huawei hms push connect result code:" + rst);
                    if (rst == HMSAgent.AgentResultCode.HMSAGENT_SUCCESS) {
<<<<<<< HEAD
                        getHMSPushToken();
                    }
                }
            });
        }
    }

    /**
     * 获取华为推送
     * 注册华为推送 token 通用错误码列表
     * http://developer.huawei.com/consumer/cn/service/hms/catalog/huaweipush_agent.html?page=hmssdk_huaweipush_api_reference_errorcode
     */
    private void getHMSPushToken(){
        if (isUseHMSPush) {
            HMSAgent.Push.getToken(new GetTokenHandler() {
                @Override
                public void onResult(int rst) {
                    EMLog.d("HWHMSPush", "get huawei hms push token result code:" + rst);
=======
                        HMSAgent.Push.getToken(new GetTokenHandler() {
                            @Override
                            public void onResult(int rst) {
                                EMLog.d("HWHMSPush", "get huawei hms push token result code:" + rst);
                            }
                        });
                    }
>>>>>>> 54f246a5
                }
            });
        }
    }

    public boolean isUseHMSPush() {
        return isUseHMSPush;
    }

}<|MERGE_RESOLUTION|>--- conflicted
+++ resolved
@@ -72,26 +72,6 @@
                 public void onConnect(int rst) {
                     EMLog.d("HWHMSPush", "huawei hms push connect result code:" + rst);
                     if (rst == HMSAgent.AgentResultCode.HMSAGENT_SUCCESS) {
-<<<<<<< HEAD
-                        getHMSPushToken();
-                    }
-                }
-            });
-        }
-    }
-
-    /**
-     * 获取华为推送
-     * 注册华为推送 token 通用错误码列表
-     * http://developer.huawei.com/consumer/cn/service/hms/catalog/huaweipush_agent.html?page=hmssdk_huaweipush_api_reference_errorcode
-     */
-    private void getHMSPushToken(){
-        if (isUseHMSPush) {
-            HMSAgent.Push.getToken(new GetTokenHandler() {
-                @Override
-                public void onResult(int rst) {
-                    EMLog.d("HWHMSPush", "get huawei hms push token result code:" + rst);
-=======
                         HMSAgent.Push.getToken(new GetTokenHandler() {
                             @Override
                             public void onResult(int rst) {
@@ -99,7 +79,6 @@
                             }
                         });
                     }
->>>>>>> 54f246a5
                 }
             });
         }
