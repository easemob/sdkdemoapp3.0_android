package com.hyphenate.chatuidemo.conference;

import android.animation.Animator;
import android.animation.ObjectAnimator;
import android.content.BroadcastReceiver;
import android.content.Context;
import android.content.Intent;
import android.content.IntentFilter;
import android.graphics.Bitmap;
import android.media.AudioManager;
import android.os.Build;
import android.os.Bundle;
import android.os.Handler;
import android.os.Message;
import android.support.annotation.Nullable;
import android.text.TextUtils;
import android.util.Log;
import android.view.View;
import android.view.WindowManager;
import android.widget.ImageButton;
import android.widget.ImageView;
import android.widget.TextView;
import android.widget.Toast;
<<<<<<< HEAD
import com.hyphenate.EMCallBack;
=======

import com.hyphenate.EMConferenceListener;
>>>>>>> 1d54a372
import com.hyphenate.EMValueCallBack;
import com.hyphenate.chat.EMClient;
import com.hyphenate.chat.EMConference;
import com.hyphenate.chat.EMConferenceStream;
import com.hyphenate.chat.EMConversation;
import com.hyphenate.chat.EMMessage;
import com.hyphenate.chat.EMStreamParam;
import com.hyphenate.chat.EMStreamStatistics;
import com.hyphenate.chatuidemo.Constant;
import com.hyphenate.chatuidemo.DemoHelper;
import com.hyphenate.chatuidemo.R;
import com.hyphenate.chatuidemo.ui.BaseActivity;
import com.hyphenate.chatuidemo.widget.EasePageIndicator;
import com.hyphenate.util.EMLog;
import com.superrtc.mediamanager.ScreenCaptureManager;
import com.superrtc.sdk.VideoView;

import org.jetbrains.annotations.NotNull;
import org.json.JSONException;
import org.json.JSONObject;

import java.text.DateFormat;
import java.text.SimpleDateFormat;
import java.util.ArrayList;
import java.util.List;
import java.util.TimeZone;

/**
 * Created by lzan13 on 2017/8/15.
 * 多人音视频会议界面
 */
public class ConferenceActivity extends BaseActivity implements EMConferenceListener {

    private final String TAG = this.getClass().getSimpleName();
    private final int REQUEST_CODE_INVITE = 1001;

    private ConferenceActivity activity;
    private EMConferenceListener conferenceListener;

    private AudioManager audioManager;

    private EMConference conference;
    private EMStreamParam normalParam;
    private EMStreamParam desktopParam;
    private boolean isCreator = false;
    private String confId = "";
    private String password = "";

    // 正在显示音视频Window的stream
    private static EMConferenceStream windowStream;

    private List<EMConferenceStream> streamList = new ArrayList<>();

    private ConferenceMemberView localView;
    private IncomingCallView incomingCallView;
    private MemberViewGroup callConferenceViewGroup;

    private EasePageIndicator pageIndicator;
    // ------ tools panel relevant start ------
    // tools panel的父view
    private View toolsPanelView;
    // tools panel中显示会议成员名称的TextView
    private TextView membersTV;
    // tools panel中显示会议成员数量的TextView
    private TextView memberCountTV;
    // tools panel中显示时间的TextView
    private TextView callTimeView;
    // 麦克风开关
    private ImageButton micSwitch;
    // 摄像头开关
    private ImageButton cameraSwitch;
    // 话筒开关
    private ImageButton speakerSwitch;
    // 屏幕分享开关
    private ImageButton screenShareSwitch;
    // 前后摄像头切换
    private ImageButton changeCameraSwitch;
    // 挂断按钮
    private ImageButton hangupBtn;
    // 显示debug信息按钮
    private ImageButton debugBtn;
    // 邀请其他成员加入的按钮
    private ImageButton inviteBtn;
    // 全屏模式下改变视频显示模式的按钮,只在全屏模式下显示
    private ImageButton scaleModeBtn;
    // 显示悬浮窗的按钮
    private ImageButton closeBtn;
    // 退出全屏模式的按钮,只在全屏模式下显示
    private ImageButton zoominBtn;
    // ------ tools panel relevant end ------

    private DebugPanelView debugPanelView;

    // ------ full screen views start -------
    private View membersLayout;
    private TextView membersTVMain;
    private TextView memberCountTVMain;
    private TextView callTimeViewMain;
    private View talkingLayout;
    private ImageView talkingImage;
    private TextView talkerTV;
    // ------ full screen views end -------

    private TimeHandler timeHandler;

    @Override
    protected void onCreate(Bundle savedInstanceState) {
        super.onCreate(savedInstanceState);
        setContentView(R.layout.activity_conference);

        getWindow().addFlags(WindowManager.LayoutParams.FLAG_KEEP_SCREEN_ON
                | WindowManager.LayoutParams.FLAG_DISMISS_KEYGUARD
                | WindowManager.LayoutParams.FLAG_SHOW_WHEN_LOCKED
                | WindowManager.LayoutParams.FLAG_TURN_SCREEN_ON
                | WindowManager.LayoutParams.FLAG_FULLSCREEN);
        init();

        EMClient.getInstance().conferenceManager().addConferenceListener(conferenceListener);
        DemoHelper.getInstance().pushActivity(activity);
    }

    @Override
    protected void onResume() {
        super.onResume();
        if (windowStream != null) {
            // 从window状态进入activity.
            if (!windowStream.isVideoOff()) {
                boolean isSelf = windowStream.getUsername().equals(EMClient.getInstance().getCurrentUser());
                if (isSelf) {
                    EMClient.getInstance().conferenceManager().updateLocalSurfaceView(localView.getSurfaceView());
                } else {
                    EMClient.getInstance().conferenceManager().updateRemoteSurfaceView(windowStream.getStreamId(),
                            ((ConferenceMemberView) callConferenceViewGroup.getChildAt(1)).getSurfaceView());
                }
            }
        }

        windowStream = null;

        // 防止activity在后台被start至前台导致window还存在
        CallFloatWindow.getInstance(getApplicationContext()).dismiss();
        DeskShareWindow.getInstance(getApplicationContext()).dismiss();

        // 注册home-key receiver
        registerHomeKeyWatcher();
    }

    @Override
    protected void onPause() {
        super.onPause();
        // 注销home-key receiver
        unregisterHomeKeyWatcher();
    }

    /**
     * 初始化
     */
    private void init() {
        activity = this;

        incomingCallView = (IncomingCallView) findViewById(R.id.incoming_call_view);
        callConferenceViewGroup = (MemberViewGroup) findViewById(R.id.surface_view_group);

        toolsPanelView = findViewById(R.id.layout_tools_panel);
        inviteBtn = (ImageButton) findViewById(R.id.btn_invite);
        membersTV = (TextView) findViewById(R.id.tv_members);
        memberCountTV = (TextView) findViewById(R.id.tv_member_count);
        callTimeView = (TextView) findViewById(R.id.tv_call_time);
        micSwitch = (ImageButton) findViewById(R.id.btn_mic_switch);
        cameraSwitch = (ImageButton) findViewById(R.id.btn_camera_switch);
        speakerSwitch = (ImageButton) findViewById(R.id.btn_speaker_switch);
        screenShareSwitch = (ImageButton) findViewById(R.id.btn_desk_share);
        changeCameraSwitch = (ImageButton) findViewById(R.id.btn_change_camera_switch);
        hangupBtn = (ImageButton) findViewById(R.id.btn_hangup);
        debugBtn = (ImageButton) findViewById(R.id.btn_debug);
        scaleModeBtn = (ImageButton) findViewById(R.id.btn_scale_mode);
        closeBtn = (ImageButton) findViewById(R.id.btn_close);
        zoominBtn = (ImageButton) findViewById(R.id.btn_zoomin);

        pageIndicator = (EasePageIndicator) findViewById(R.id.indicator);

        debugPanelView = (DebugPanelView) findViewById(R.id.layout_debug_panel);

        membersLayout = findViewById(R.id.layout_members);
        membersTVMain = (TextView) findViewById(R.id.tv_members_main);
        memberCountTVMain = (TextView) findViewById(R.id.tv_member_count_main);
        callTimeViewMain = (TextView) findViewById(R.id.tv_call_time_main);
        talkingLayout = findViewById(R.id.layout_talking);
        talkingImage = (ImageView) findViewById(R.id.icon_talking);
        talkerTV = (TextView) findViewById(R.id.tv_talker);

        incomingCallView.setOnActionListener(onActionListener);
        callConferenceViewGroup.setOnItemClickListener(onItemClickListener);
        callConferenceViewGroup.setOnScreenModeChangeListener(onScreenModeChangeListener);
        callConferenceViewGroup.setOnPageStatusListener(onPageStatusListener);
        inviteBtn.setOnClickListener(listener);
        micSwitch.setOnClickListener(listener);
        speakerSwitch.setOnClickListener(listener);
        cameraSwitch.setOnClickListener(listener);
        screenShareSwitch.setOnClickListener(listener);
        changeCameraSwitch.setOnClickListener(listener);
        hangupBtn.setOnClickListener(listener);
        debugBtn.setOnClickListener(listener);
        scaleModeBtn.setOnClickListener(listener);
        closeBtn.setOnClickListener(listener);
        zoominBtn.setOnClickListener(listener);

        debugPanelView.setOnButtonClickListener(onButtonClickListener);

        conferenceListener = this;
        audioManager = (AudioManager) getSystemService(Context.AUDIO_SERVICE);

        normalParam = new EMStreamParam();
        normalParam.setStreamType(EMConferenceStream.StreamType.NORMAL);
        normalParam.setVideoOff(true);
        normalParam.setAudioOff(false);

        desktopParam = new EMStreamParam();
        desktopParam.setAudioOff(true);
        desktopParam.setVideoOff(true);
        desktopParam.setStreamType(EMConferenceStream.StreamType.DESKTOP);

        micSwitch.setActivated(normalParam.isAudioOff());
        cameraSwitch.setActivated(normalParam.isVideoOff());
        speakerSwitch.setActivated(true);
        openSpeaker();

        isCreator = getIntent().getBooleanExtra(Constant.EXTRA_CONFERENCE_IS_CREATOR, false);
        if (isCreator) {
            incomingCallView.setVisibility(View.GONE);
            selectUserToJoinConference();
        } else {
            confId = getIntent().getStringExtra(Constant.EXTRA_CONFERENCE_ID);
            password = getIntent().getStringExtra(Constant.EXTRA_CONFERENCE_PASS);

            initLocalConferenceView();
            String inviter = getIntent().getStringExtra(Constant.EXTRA_CONFERENCE_INVITER);
            incomingCallView.setInviteInfo(String.format(getString(R.string.tips_invite_to_join), inviter));
            incomingCallView.setVisibility(View.VISIBLE);
        }

        timeHandler = new TimeHandler();
    }

    private View.OnClickListener listener = new View.OnClickListener() {
        @Override
        public void onClick(View view) {
            switch (view.getId()) {
                case R.id.btn_invite:
                    selectUserToJoinConference();
                    break;
                case R.id.btn_mic_switch:
                    voiceSwitch();
                    break;
                case R.id.btn_speaker_switch:
                    if (speakerSwitch.isActivated()) {
                        closeSpeaker();
                    } else {
                        openSpeaker();
                    }
                    break;
                case R.id.btn_camera_switch:
                    videoSwitch();
                    break;
                case R.id.btn_desk_share:
                    if (screenShareSwitch.isActivated()) {
                        screenShareSwitch.setActivated(false);
                        unpublish(conference.getPubStreamId(EMConferenceStream.StreamType.DESKTOP));
                    } else {
                        screenShareSwitch.setActivated(true);
                        publishDesktop();
                    }
                    break;
                case R.id.btn_change_camera_switch:
                    changeCamera();
                    break;
                case R.id.btn_hangup:
                    exitConference();
                    break;
                case R.id.btn_debug:
                    EMLog.i(TAG, "Button debug clicked!!!");
                    EMClient.getInstance().conferenceManager().enableStatistics(true);
                    openDebugPanel();
                    break;
                case R.id.btn_scale_mode: // 全屏状态下切换视频scale mode
                    changeFullScreenScaleMode();
                    break;
                case R.id.btn_close: // 显示悬浮框
                    showFloatWindow();
                    break;
                case R.id.btn_zoomin:
                    // exit full screen mode.
                    callConferenceViewGroup.performClick(100, 100);
                    break;
            }
        }
    };

    private IncomingCallView.OnActionListener onActionListener = new IncomingCallView.OnActionListener() {
        @Override
        public void onPickupClick(@NotNull View v) {
            incomingCallView.setVisibility(View.GONE);
            joinConference();
        }

        @Override
        public void onRejectClick(@NotNull View v) {
            finish();
        }
    };

    /**
     * 初始化多人音视频画面管理控件
     */
    private void initLocalConferenceView() {
        localView = new ConferenceMemberView(activity);
        localView.setVideoOff(normalParam.isVideoOff());
        localView.setAudioOff(normalParam.isAudioOff());
        localView.setUsername(EMClient.getInstance().getCurrentUser());
        EMClient.getInstance().conferenceManager().setLocalSurfaceView(localView.getSurfaceView());

        callConferenceViewGroup.addView(localView);
    }

    /**
     * 添加一个展示远端画面的 view
     */
    private void addConferenceView(EMConferenceStream stream) {
        EMLog.d(TAG, "add conference view -start- " + stream.getMemberName());
        streamList.add(stream);
        final ConferenceMemberView memberView = new ConferenceMemberView(activity);
        callConferenceViewGroup.addView(memberView);
        memberView.setUsername(stream.getUsername());
        memberView.setStreamId(stream.getStreamId());
        memberView.setAudioOff(stream.isAudioOff());
        memberView.setVideoOff(stream.isVideoOff());
        memberView.setDesktop(stream.getStreamType() == EMConferenceStream.StreamType.DESKTOP);
        subscribe(stream, memberView);
        EMLog.d(TAG, "add conference view -end-" + stream.getMemberName());
        debugPanelView.setStreamListAndNotify(streamList);
    }

    private DebugPanelView.OnButtonClickListener onButtonClickListener = new DebugPanelView.OnButtonClickListener() {
        @Override
        public void onCloseClick(@NotNull View v) {
            EMClient.getInstance().conferenceManager().enableStatistics(false);
            openToolsPanel();
        }
    };

    private MemberViewGroup.OnItemClickListener onItemClickListener = new MemberViewGroup.OnItemClickListener() {
        @Override
        public void onItemClick(View v, int position) {
        }
    };

    private MemberViewGroup.OnScreenModeChangeListener onScreenModeChangeListener = new MemberViewGroup.OnScreenModeChangeListener() {
        @Override
        public void onScreenModeChange(boolean isFullScreenMode, @Nullable View fullScreenView) {
            if (isFullScreenMode) { // 全屏模式
                toolsPanelView.setBackgroundColor(getResources().getColor(R.color.color_transparent));

                membersTV.setVisibility(View.INVISIBLE);
                memberCountTV.setVisibility(View.INVISIBLE);
                callTimeView.setVisibility(View.INVISIBLE);

                membersLayout.setVisibility(View.VISIBLE);
                talkingLayout.setVisibility(View.VISIBLE);
                callTimeViewMain.setVisibility(View.VISIBLE);

                scaleModeBtn.setVisibility(View.VISIBLE);
                closeBtn.setVisibility(View.GONE);
                zoominBtn.setVisibility(View.VISIBLE);
            } else { // 非全屏模式
                toolsPanelView.setBackgroundColor(getResources().getColor(R.color.bg_tools_panel));

                membersTV.setVisibility(View.VISIBLE);
                memberCountTV.setVisibility(View.VISIBLE);
                callTimeView.setVisibility(View.VISIBLE);

                scaleModeBtn.setVisibility(View.INVISIBLE);
                closeBtn.setVisibility(View.VISIBLE);
                zoominBtn.setVisibility(View.GONE);

                // invisible the full-screen mode views.
                membersLayout.setVisibility(View.GONE);
                talkingLayout.setVisibility(View.GONE);
                callTimeViewMain.setVisibility(View.GONE);
            }
        }
    };

    private MemberViewGroup.OnPageStatusListener onPageStatusListener = new MemberViewGroup.OnPageStatusListener() {
        @Override
        public void onPageCountChange(int count) {
            // 多于1页时显示indicator.
            pageIndicator.setup(count > 1 ? count : 0);
        }

        @Override
        public void onPageScroll(int page) {
            pageIndicator.setItemChecked(page);
        }
    };

    /**
     * 移除指定位置的 View，移除时如果已经订阅需要取消订阅
     */
    private void removeConferenceView(EMConferenceStream stream) {
        int index = streamList.indexOf(stream);
        final ConferenceMemberView memberView = (ConferenceMemberView) callConferenceViewGroup.getChildAt(index);
        streamList.remove(stream);
        callConferenceViewGroup.removeView(memberView);
        debugPanelView.setStreamListAndNotify(streamList);
    }

    /**
     * 更新指定 View
     */
    private void updateConferenceMemberView(EMConferenceStream stream) {
        int position = streamList.indexOf(stream);
        ConferenceMemberView conferenceMemberView = (ConferenceMemberView) callConferenceViewGroup.getChildAt(position);
        conferenceMemberView.setAudioOff(stream.isAudioOff());
        conferenceMemberView.setVideoOff(stream.isVideoOff());

        if (position != 0) {
            // 悬浮窗显示规则: 若有其他成员加入会议,则显示第一个加入会议的其他成员;若无,则显示自己.
            return;
        }
        CallFloatWindow.getInstance(getApplicationContext()).update(stream);
    }

    /**
     * 更新当前说话者
     */
    private void currSpeakers(List<String> speakers) {
        for (int i = 0; i < callConferenceViewGroup.getChildCount(); i++) {
            if (talkingLayout.getVisibility() == View.VISIBLE) {
                // full screen mode.
                if (speakers.size() == 0) {
                    talkingImage.setVisibility(View.GONE);
                    talkerTV.setText("");
                } else {
                    talkingImage.setVisibility(View.VISIBLE);
                    String lastStreamId = speakers.get(speakers.size() - 1);
                    String speaker = null;
                    for (EMConferenceStream stream : streamList) {
                        if (stream.getStreamId().equals(lastStreamId)) {
                            speaker = stream.getUsername();
                            break;
                        }
                    }
                    talkerTV.setText(speaker);
                }
            }

            ConferenceMemberView view = (ConferenceMemberView) callConferenceViewGroup.getChildAt(i);
            view.setTalking(speakers.contains(view.getStreamId()));
        }
    }

    /**
     * 作为创建者创建并加入会议
     */
    private void createAndJoinConference(final EMValueCallBack<EMConference> callBack) {
        EMClient.getInstance().conferenceManager().createAndJoinConference(password, new EMValueCallBack<EMConference>() {
            @Override
            public void onSuccess(final EMConference value) {
                EMLog.e(TAG, "create and join conference success");
                conference = value;
                startAudioTalkingMonitor();
                publish();
                timeHandler.startTime();
                runOnUiThread(new Runnable() {
                    @Override
                    public void run() {
                        Toast.makeText(activity, "Create and join conference success", Toast.LENGTH_SHORT).show();
                        if (callBack != null) {
                            callBack.onSuccess(value);
                        }
                    }
                });
            }

            @Override
            public void onError(final int error, final String errorMsg) {
                EMLog.e(TAG, "Create and join conference failed error " + error + ", msg " + errorMsg);
                runOnUiThread(new Runnable() {
                    @Override
                    public void run() {
                        if (callBack != null) {
                            callBack.onError(error, errorMsg);
                        }
                    }
                });
            }
        });
    }

    /**
     * 作为成员直接根据 confId 和 password 加入会议
     */
    private void joinConference() {
        hangupBtn.setVisibility(View.VISIBLE);
        EMClient.getInstance().conferenceManager().joinConference(confId, password, new EMValueCallBack<EMConference>() {
            @Override
            public void onSuccess(EMConference value) {
                addSelfToList();
                conference = value;
                startAudioTalkingMonitor();
                publish();
                timeHandler.startTime();
                runOnUiThread(new Runnable() {
                    @Override
                    public void run() {
                        Toast.makeText(activity, "Join conference success", Toast.LENGTH_SHORT).show();
                    }
                });
            }

<<<<<<< HEAD
            @Override public void onError(final int error, final String errorMsg) {
=======
            @Override
            public void onError(int error, String errorMsg) {
>>>>>>> 1d54a372
                EMLog.e(TAG, "join conference failed error " + error + ", msg " + errorMsg);
                runOnUiThread(new Runnable() {
                    @Override
                    public void run() {
                        Toast.makeText(activity, "Join conference failed " + error + " " + errorMsg, Toast.LENGTH_SHORT).show();
                    }
                });
                finish();
            }
        });
    }

    /**
     * 邀请他人加入会议
     */
    private void selectUserToJoinConference() {
        Intent intent = new Intent(activity, ConferenceInviteActivity.class);
        activity.startActivityForResult(intent, REQUEST_CODE_INVITE);
    }

    private void inviteUserToJoinConference(String[] contacts) {
        try {
            JSONObject object = new JSONObject();
            int type = 0;
            if (!cameraSwitch.isActivated()) {
                type = 1;
            }
            object.put("type", type);
            object.put(Constant.EXTRA_CONFERENCE_INVITER, EMClient.getInstance().getCurrentUser());
            for (int i = 0; i < contacts.length; i++) {
                EMClient.getInstance()
                        .conferenceManager()
                        .inviteUserToJoinConference(conference.getConferenceId(), conference.getPassword(), contacts[i],
                                object.toString(), new EMValueCallBack() {
                                    @Override
                                    public void onSuccess(Object value) {
                                        EMLog.e(TAG, "invite join conference success");
                                    }

                                    @Override
                                    public void onError(int error, String errorMsg) {
                                        EMLog.e(TAG, "invite join conference failed " + error + ", " + errorMsg);
                                    }
                                });
            }
        } catch (JSONException e) {
            e.printStackTrace();
        }
    }

    @Override
    protected void onActivityResult(int requestCode, int resultCode, Intent data) {
        super.onActivityResult(requestCode, resultCode, data);
        if (resultCode == RESULT_OK) {
            if (requestCode == ScreenCaptureManager.RECORD_REQUEST_CODE) {
                if (Build.VERSION.SDK_INT >= Build.VERSION_CODES.LOLLIPOP) {
                    ScreenCaptureManager.getInstance().start(resultCode, data);
                }
            } else if (requestCode == REQUEST_CODE_INVITE) {
                final String[] members = data.getStringArrayExtra("members");
<<<<<<< HEAD
                try {
                    JSONObject object = new JSONObject();
                    int type = 0;
                    if (!cameraSwitch.isActivated()) {
                        type = 1;
                    }
                    object.put("type", type);
                    object.put("creater", EMClient.getInstance().getCurrentUser());
                    for (int i = 0; i < members.length; i++) {
                        //EMClient.getInstance()
                        //        .conferenceManager()
                        //        .inviteUserToJoinConference(conference.getConferenceId(), conference.getPassword(), members[i],
                        //                object.toString(), new EMValueCallBack() {
                        //                    @Override public void onSuccess(Object value) {
                        //                        EMLog.e(TAG, "invite join conference success");
                        //                    }
                        //
                        //                    @Override public void onError(int error, String errorMsg) {
                        //                        EMLog.e(TAG, "invite join conference failed " + error + ", " + errorMsg);
                        //                    }
                        //                });
                        // 通过消息的方式邀请对方加入
                        sendInviteMessage(members[i]);
                    }
                } catch (JSONException e) {
                    e.printStackTrace();
=======
                if (isCreator && conference == null) {
                    initLocalConferenceView();

                    createAndJoinConference(new EMValueCallBack<EMConference>() {
                        @Override
                        public void onSuccess(EMConference value) {
                            addSelfToList();
                            inviteUserToJoinConference(members);
                        }

                        @Override
                        public void onError(int error, String errorMsg) {

                        }
                    });
                } else {
                    inviteUserToJoinConference(members);
>>>>>>> 1d54a372
                }
            }
        } else if (resultCode == RESULT_CANCELED) {
            // 只有第一次创建会议时,若选择取消需要finish当前activity.
            boolean needFinish = (isCreator && conference == null);
            if (needFinish) finish();
        }
    }

    /**
     * 通过消息的形式邀请他人加入会议
     * @param to 被邀请人
     */
    private void sendInviteMessage(String to) {
        final EMConversation conversation = EMClient.getInstance().chatManager().getConversation(to, EMConversation.EMConversationType.Chat, true);
        final EMMessage message = EMMessage.createTxtSendMessage(getString(R.string.msg_conference_invite), to);
        message.setAttribute(Constant.MSG_ATTR_CONF_ID, conference.getConferenceId());
        message.setAttribute(Constant.MSG_ATTR_CONF_PASS, conference.getPassword());
        message.setMessageStatusCallback(new EMCallBack() {
            @Override
            public void onSuccess() {
                EMLog.d(TAG, "Invite join conference success");
                conversation.removeMessage(message.getMsgId());
            }

            @Override
            public void onError(int code, String error) {
                EMLog.e(TAG, "Invite join conference error " + code + ", " + error);
                conversation.removeMessage(message.getMsgId());
            }

            @Override
            public void onProgress(int progress, String status) {

            }
        });
        EMClient.getInstance().chatManager().sendMessage(message);
    }

    /**
     * 退出会议
     */
    private void exitConference() {
        stopAudioTalkingMonitor();
        timeHandler.stopTime();
        EMClient.getInstance().conferenceManager().exitConference(new EMValueCallBack() {
            @Override
            public void onSuccess(Object value) {
                finish();
            }

            @Override
            public void onError(int error, String errorMsg) {
                EMLog.e(TAG, "exit conference failed " + error + ", " + errorMsg);
                finish();
            }
        });
    }

    private void startAudioTalkingMonitor() {
        EMClient.getInstance().conferenceManager().startMonitorSpeaker(300);
    }

    private void stopAudioTalkingMonitor() {
        EMClient.getInstance().conferenceManager().stopMonitorSpeaker();
    }

    /**
     * 开始推自己的数据
     */
    private void publish() {
        EMClient.getInstance().conferenceManager().publish(normalParam, new EMValueCallBack<String>() {
            @Override
            public void onSuccess(String value) {
                conference.setPubStreamId(value, EMConferenceStream.StreamType.NORMAL);
                localView.setStreamId(value);
            }

            @Override
            public void onError(int error, String errorMsg) {
                EMLog.e(TAG, "publish failed: error=" + error + ", msg=" + errorMsg);
            }
        });
    }


    private void startScreenCapture() {
        if (Build.VERSION.SDK_INT >= Build.VERSION_CODES.LOLLIPOP) {
            if (ScreenCaptureManager.getInstance().state == ScreenCaptureManager.State.IDLE) {
                ScreenCaptureManager.getInstance().init(activity);
                ScreenCaptureManager.getInstance().setScreenCaptureCallback(new ScreenCaptureManager.ScreenCaptureCallback() {
                    @Override
                    public void onBitmap(Bitmap bitmap) {
                        EMClient.getInstance().conferenceManager().inputExternalVideoData(bitmap);
                    }
                });
            }
        }
    }

    public void publishDesktop() {
        if (Build.VERSION.SDK_INT >= Build.VERSION_CODES.LOLLIPOP) {
            desktopParam.setShareView(null);
        } else {
            desktopParam.setShareView(activity.getWindow().getDecorView());
        }
        EMClient.getInstance().conferenceManager().publish(desktopParam, new EMValueCallBack<String>() {
            @Override
            public void onSuccess(String value) {
                conference.setPubStreamId(value, EMConferenceStream.StreamType.DESKTOP);
                startScreenCapture();
            }

            @Override
            public void onError(int error, String errorMsg) {

            }
        });
    }

    /**
     * 停止推自己的数据
     */
    private void unpublish(String publishId) {
        if (ScreenCaptureManager.getInstance().state == ScreenCaptureManager.State.RUNNING) {
            if (!TextUtils.isEmpty(conference.getPubStreamId(EMConferenceStream.StreamType.DESKTOP))
                    && publishId.equals(conference.getPubStreamId(EMConferenceStream.StreamType.DESKTOP))) {
                ScreenCaptureManager.getInstance().stop();
            }
        }
        EMClient.getInstance().conferenceManager().unpublish(publishId, new EMValueCallBack<String>() {
            @Override
            public void onSuccess(String value) {
            }

            @Override
            public void onError(int error, String errorMsg) {
                EMLog.e(TAG, "unpublish failed: error=" + error + ", msg=" + errorMsg);
            }
        });
    }

    /**
     * 订阅指定成员 stream
     */
    private void subscribe(EMConferenceStream stream, final ConferenceMemberView memberView) {
        EMClient.getInstance().conferenceManager().subscribe(stream, memberView.getSurfaceView(), new EMValueCallBack<String>() {
            @Override
            public void onSuccess(String value) {
            }

            @Override
            public void onError(int error, String errorMsg) {

            }
        });
    }

    /**
     * 取消订阅指定成员 stream
     */
    private void unsubscribe(EMConferenceStream stream) {
        EMClient.getInstance().conferenceManager().unsubscribe(stream, new EMValueCallBack<String>() {
            @Override
            public void onSuccess(String value) {
            }

            @Override
            public void onError(int error, String errorMsg) {

            }
        });
    }

    /**
     * 打开扬声器
     * 主要是通过扬声器的开关以及设置音频播放模式来实现
     * 1、MODE_NORMAL：是正常模式，一般用于外放音频
     * 2、MODE_IN_CALL：
     * 3、MODE_IN_COMMUNICATION：这个和 CALL 都表示通讯模式，不过 CALL 在华为上不好使，故使用 COMMUNICATION
     * 4、MODE_RINGTONE：铃声模式
     */
    public void openSpeaker() {
        // 检查是否已经开启扬声器
        if (!audioManager.isSpeakerphoneOn()) {
            // 打开扬声器
            audioManager.setSpeakerphoneOn(true);
        }
        // 开启了扬声器之后，因为是进行通话，声音的模式也要设置成通讯模式
        audioManager.setMode(AudioManager.MODE_IN_COMMUNICATION);
        speakerSwitch.setActivated(true);
    }

    /**
     * 关闭扬声器，即开启听筒播放模式
     * 更多内容看{@link #openSpeaker()}
     */
    public void closeSpeaker() {
        // 检查是否已经开启扬声器
        if (audioManager.isSpeakerphoneOn()) {
            // 关闭扬声器
            audioManager.setSpeakerphoneOn(false);
        }
        // 设置声音模式为通讯模式
        audioManager.setMode(AudioManager.MODE_IN_COMMUNICATION);
        speakerSwitch.setActivated(false);
    }

    /**
     * 语音开关
     */
    private void voiceSwitch() {
        if (normalParam.isAudioOff()) {
            normalParam.setAudioOff(false);
            EMClient.getInstance().conferenceManager().openVoiceTransfer();
        } else {
            normalParam.setAudioOff(true);
            EMClient.getInstance().conferenceManager().closeVoiceTransfer();
        }
        micSwitch.setActivated(normalParam.isAudioOff());
        localView.setAudioOff(normalParam.isAudioOff());
    }

    /**
     * 视频开关
     */
    private void videoSwitch() {
        if (normalParam.isVideoOff()) {
            normalParam.setVideoOff(false);
            EMClient.getInstance().conferenceManager().openVideoTransfer();
        } else {
            normalParam.setVideoOff(true);
            EMClient.getInstance().conferenceManager().closeVideoTransfer();
        }
        cameraSwitch.setActivated(normalParam.isVideoOff());
        localView.setVideoOff(normalParam.isVideoOff());
    }

    /**
     * 切换摄像头
     */
    private void changeCamera() {
        EMClient.getInstance().conferenceManager().switchCamera();
    }

    @Override
    public void onBackPressed() {
        if (incomingCallView.getVisibility() == View.VISIBLE) { // 来电提醒界面
            super.onBackPressed();
            return;
        }
        // 已经在通话过程中
        showFloatWindow();
    }


    @Override
    protected void onDestroy() {
        EMClient.getInstance().conferenceManager().removeConferenceListener(conferenceListener);
        DemoHelper.getInstance().popActivity(activity);
        super.onDestroy();
    }

    /**
     * --------------------------------------------------------------------
     * 多人音视频会议回调方法
     */

    @Override
    public void onMemberJoined(final String username) {
        runOnUiThread(new Runnable() {
            @Override
            public void run() {
                Toast.makeText(activity, username + " joined conference!", Toast.LENGTH_SHORT).show();
                updateConferenceMembers();
            }
        });
    }

    @Override
    public void onMemberExited(final String username) {
        runOnUiThread(new Runnable() {
            @Override
            public void run() {
                Toast.makeText(activity, username + " removed conference!", Toast.LENGTH_SHORT).show();
                updateConferenceMembers();
            }
        });
    }

    @Override
    public void onStreamAdded(final EMConferenceStream stream) {
        runOnUiThread(new Runnable() {
            @Override
            public void run() {
                Toast.makeText(activity, stream.getUsername() + " stream add!", Toast.LENGTH_SHORT)
                        .show();
                addConferenceView(stream);
            }
        });
    }

    @Override
    public void onStreamRemoved(final EMConferenceStream stream) {
        runOnUiThread(new Runnable() {
            @Override
            public void run() {
                Toast.makeText(activity, stream.getUsername() + " stream removed!", Toast.LENGTH_SHORT).show();
                if (streamList.contains(stream)) {
                    int position = streamList.indexOf(stream);
                    removeConferenceView(stream);

                    if (CallFloatWindow.getInstance(getApplicationContext()).isShowing()) { // 通话悬浮窗显示中...
                        if (position == 1) { // 正在显示悬浮窗的成员退出聊天室
                            showFloatWindow();
                        }
                    }
                }
            }
        });
    }

    @Override
    public void onStreamUpdate(final EMConferenceStream stream) {
        runOnUiThread(new Runnable() {
            @Override
            public void run() {
                Toast.makeText(activity, stream.getUsername() + " stream update!", Toast.LENGTH_SHORT).show();
                updateConferenceMemberView(stream);
            }
        });
    }

    @Override
    public void onPassiveLeave(final int error, final String message) {
        runOnUiThread(new Runnable() {
            @Override
            public void run() {
                Toast.makeText(activity, "Passive exit " + error + ", message" + message, Toast.LENGTH_SHORT).show();
                // 当前用户被踢出会议,如果显示了悬浮窗,隐藏
                CallFloatWindow.getInstance(getApplicationContext()).dismiss();
                DeskShareWindow.getInstance(getApplicationContext()).dismiss();
            }
        });
    }

    @Override
    public void onConferenceState(final ConferenceState state) {
        runOnUiThread(new Runnable() {
            @Override
            public void run() {
                Toast.makeText(activity, "State=" + state, Toast.LENGTH_SHORT).show();
            }
        });
    }

    @Override
    public void onStreamStatistics(EMStreamStatistics statistics) {
        EMLog.i(TAG, "onStreamStatistics" + statistics.toString());
        debugPanelView.onStreamStatisticsChange(statistics);
    }

    @Override
    public void onStreamSetup(final String streamId) {
        runOnUiThread(new Runnable() {
            @Override
            public void run() {
                if (streamId.equals(conference.getPubStreamId(EMConferenceStream.StreamType.NORMAL))
                        || streamId.equals(conference.getPubStreamId(EMConferenceStream.StreamType.DESKTOP))) {
                    Toast.makeText(activity, "Publish setup streamId=" + streamId, Toast.LENGTH_SHORT).show();
                } else {
                    Toast.makeText(activity, "Subscribe setup streamId=" + streamId, Toast.LENGTH_SHORT).show();
                }
            }
        });

        streamList.get(0).setStreamId(streamId);
        debugPanelView.setStreamListAndNotify(streamList);
    }

    @Override
    public void onSpeakers(final List<String> speakers) {
        runOnUiThread(new Runnable() {
            @Override
            public void run() {
                currSpeakers(speakers);
            }
        });
    }

    /**
     * 收到其他人的会议邀请
     *
     * @param confId    会议 id
     * @param password  会议密码
     * @param extension 邀请扩展内容
     */
    @Override
    public void onReceiveInvite(final String confId, String password, String extension) {
        runOnUiThread(new Runnable() {
            @Override
            public void run() {
                Toast.makeText(activity, "Receive invite " + confId, Toast.LENGTH_LONG).show();
            }
        });
    }

    private void openDebugPanel() {
        Animator animator = ObjectAnimator.ofFloat(toolsPanelView, "translationY", 0, toolsPanelView.getHeight());
        animator.setDuration(300).start();
        animator.addListener(new Animator.AnimatorListener() {
            @Override
            public void onAnimationStart(Animator animation) {
            }

            @Override
            public void onAnimationEnd(Animator animation) {
                toolsPanelView.setVisibility(View.GONE);

                debugPanelView.setVisibility(View.VISIBLE);
                Animator animator = ObjectAnimator.ofFloat(debugPanelView, "translationY", debugPanelView.getHeight(), 0);
                animator.setDuration(150).start();
            }

            @Override
            public void onAnimationCancel(Animator animation) {
            }

            @Override
            public void onAnimationRepeat(Animator animation) {
            }
        });
    }

    private void openToolsPanel() {
        Animator animator = ObjectAnimator.ofFloat(debugPanelView, "translationY", 0, debugPanelView.getHeight());
        animator.setDuration(300).start();
        animator.addListener(new Animator.AnimatorListener() {
            @Override
            public void onAnimationStart(Animator animation) {
            }

            @Override
            public void onAnimationEnd(Animator animation) {
                debugPanelView.setVisibility(View.GONE);

                toolsPanelView.setVisibility(View.VISIBLE);
                Animator animator = ObjectAnimator.ofFloat(toolsPanelView, "translationY", toolsPanelView.getHeight(), 0);
                animator.setDuration(150).start();
            }

            @Override
            public void onAnimationCancel(Animator animation) {
            }

            @Override
            public void onAnimationRepeat(Animator animation) {
            }
        });
    }

    private void updateConferenceMembers() {
        List<String> members = EMClient.getInstance().conferenceManager().getConferenceMemberList();
        String count = members.size() > 0 ? "(" + members.size() + ")" : "";
        String membersStr = getMembersStr(members);

        membersTV.setText(membersStr);
        memberCountTV.setText(count);

        membersTVMain.setText(membersStr);
        memberCountTVMain.setText(count);
    }

    private String getMembersStr(List<String> members) {
        String result = "";
        for (int i = 0; i < members.size(); i++) {
            if (i == 0) {
                result += members.get(i);
                continue;
            }

            result += ", " + members.get(i);
        }
        return result;
    }

    private void updateConferenceTime(String time) {
        callTimeView.setText(time);
        callTimeViewMain.setText(time);
    }

    private void changeFullScreenScaleMode() {
        if (!callConferenceViewGroup.isFullScreenMode()) {
            return;
        }

        ConferenceMemberView fullScreenView = (ConferenceMemberView) callConferenceViewGroup.getFullScreenView();
        if (fullScreenView.getScaleMode() == VideoView.EMCallViewScaleMode.EMCallViewScaleModeAspectFit) {
            fullScreenView.setScaleMode(VideoView.EMCallViewScaleMode.EMCallViewScaleModeAspectFill);
            scaleModeBtn.setImageResource(R.drawable.em_call_scale_fit);
        } else {
            fullScreenView.setScaleMode(VideoView.EMCallViewScaleMode.EMCallViewScaleModeAspectFit);
            scaleModeBtn.setImageResource(R.drawable.em_call_scale_fill);
        }
    }

    private void showFloatWindow() {
        if (screenShareSwitch.isActivated()) { // 已开启桌面共享,显示桌面共享window
            DeskShareWindow.getInstance(getApplicationContext()).show();
        } else { // 显示通话悬浮窗
            CallFloatWindow.getInstance(getApplicationContext()).show();

            if (streamList.size() > 1) { // 如果会议中有其他成员,则显示第一个成员
                windowStream = streamList.get(1);
            } else { // 会议中无其他成员,显示自己信息
                windowStream = new EMConferenceStream();
                windowStream.setUsername(EMClient.getInstance().getCurrentUser());
                windowStream.setVideoOff(normalParam.isVideoOff());
                windowStream.setAudioOff(normalParam.isAudioOff());
            }
            CallFloatWindow.getInstance(getApplicationContext()).update(windowStream);
        }

        ConferenceActivity.this.moveTaskToBack(false);
    }

    private void addSelfToList() {
        EMConferenceStream localStream = new EMConferenceStream();
        localStream.setUsername(EMClient.getInstance().getCurrentUser());
        localStream.setStreamId("local-stream");
        streamList.add(localStream);
    }

    private void registerHomeKeyWatcher() {
        registerReceiver(homeKeyWatcher, new IntentFilter(Intent.ACTION_CLOSE_SYSTEM_DIALOGS));
    }

    private void unregisterHomeKeyWatcher() {
        unregisterReceiver(homeKeyWatcher);
    }

    private BroadcastReceiver homeKeyWatcher = new BroadcastReceiver() {
        private static final String SYSTEM_DIALOG_REASON_KEY = "reason";
        private static final String SYSTEM_DIALOG_REASON_HOME_KEY = "homekey";

        @Override
        public void onReceive(Context context, Intent intent) {
            String action = intent.getAction();
            Log.i(TAG, "onReceive: ");
            if (action.equals(Intent.ACTION_CLOSE_SYSTEM_DIALOGS)) {
                String reason = intent.getStringExtra(SYSTEM_DIALOG_REASON_KEY);
                Log.i(TAG, "onReceive, reason: " + reason);
                if (SYSTEM_DIALOG_REASON_HOME_KEY.equals(reason)) {
                    EMLog.i(TAG, "Home key clicked.");
                    showFloatWindow();
                }
            }
        }
    };

    private class TimeHandler extends Handler {
        private final int MSG_TIMER = 0;
        private DateFormat dateFormat = null;
        private int timePassed = 0;

        public TimeHandler() {
            dateFormat = new SimpleDateFormat("HH:mm:ss");
            dateFormat.setTimeZone(TimeZone.getTimeZone("UTC"));
        }

        public void startTime() {
            sendEmptyMessageDelayed(MSG_TIMER, 1000);
        }

        public void stopTime() {
            removeMessages(MSG_TIMER);
        }

        @Override
        public void handleMessage(Message msg) {
            if (msg.what == MSG_TIMER) {
                // TODO: update calling time.
                timePassed++;
                String time = dateFormat.format(timePassed * 1000);
                updateConferenceTime(time);
                sendEmptyMessageDelayed(MSG_TIMER, 1000);
                return;
            }
            super.handleMessage(msg);
        }
    }
}<|MERGE_RESOLUTION|>--- conflicted
+++ resolved
@@ -21,12 +21,8 @@
 import android.widget.ImageView;
 import android.widget.TextView;
 import android.widget.Toast;
-<<<<<<< HEAD
 import com.hyphenate.EMCallBack;
-=======
-
 import com.hyphenate.EMConferenceListener;
->>>>>>> 1d54a372
 import com.hyphenate.EMValueCallBack;
 import com.hyphenate.chat.EMClient;
 import com.hyphenate.chat.EMConference;
@@ -44,7 +40,6 @@
 import com.superrtc.mediamanager.ScreenCaptureManager;
 import com.superrtc.sdk.VideoView;
 
-import org.jetbrains.annotations.NotNull;
 import org.json.JSONException;
 import org.json.JSONObject;
 
@@ -547,12 +542,7 @@
                 });
             }
 
-<<<<<<< HEAD
             @Override public void onError(final int error, final String errorMsg) {
-=======
-            @Override
-            public void onError(int error, String errorMsg) {
->>>>>>> 1d54a372
                 EMLog.e(TAG, "join conference failed error " + error + ", msg " + errorMsg);
                 runOnUiThread(new Runnable() {
                     @Override
@@ -583,20 +573,22 @@
             object.put("type", type);
             object.put(Constant.EXTRA_CONFERENCE_INVITER, EMClient.getInstance().getCurrentUser());
             for (int i = 0; i < contacts.length; i++) {
-                EMClient.getInstance()
-                        .conferenceManager()
-                        .inviteUserToJoinConference(conference.getConferenceId(), conference.getPassword(), contacts[i],
-                                object.toString(), new EMValueCallBack() {
-                                    @Override
-                                    public void onSuccess(Object value) {
-                                        EMLog.e(TAG, "invite join conference success");
-                                    }
-
-                                    @Override
-                                    public void onError(int error, String errorMsg) {
-                                        EMLog.e(TAG, "invite join conference failed " + error + ", " + errorMsg);
-                                    }
-                                });
+                //EMClient.getInstance()
+                //        .conferenceManager()
+                //        .inviteUserToJoinConference(conference.getConferenceId(), conference.getPassword(), contacts[i],
+                //                object.toString(), new EMValueCallBack() {
+                //                    @Override
+                //                    public void onSuccess(Object value) {
+                //                        EMLog.e(TAG, "invite join conference success");
+                //                    }
+                //
+                //                    @Override
+                //                    public void onError(int error, String errorMsg) {
+                //                        EMLog.e(TAG, "invite join conference failed " + error + ", " + errorMsg);
+                //                    }
+                //                });
+                // 通过消息的方式邀请对方加入
+                sendInviteMessage(contacts[i]);
             }
         } catch (JSONException e) {
             e.printStackTrace();
@@ -613,34 +605,6 @@
                 }
             } else if (requestCode == REQUEST_CODE_INVITE) {
                 final String[] members = data.getStringArrayExtra("members");
-<<<<<<< HEAD
-                try {
-                    JSONObject object = new JSONObject();
-                    int type = 0;
-                    if (!cameraSwitch.isActivated()) {
-                        type = 1;
-                    }
-                    object.put("type", type);
-                    object.put("creater", EMClient.getInstance().getCurrentUser());
-                    for (int i = 0; i < members.length; i++) {
-                        //EMClient.getInstance()
-                        //        .conferenceManager()
-                        //        .inviteUserToJoinConference(conference.getConferenceId(), conference.getPassword(), members[i],
-                        //                object.toString(), new EMValueCallBack() {
-                        //                    @Override public void onSuccess(Object value) {
-                        //                        EMLog.e(TAG, "invite join conference success");
-                        //                    }
-                        //
-                        //                    @Override public void onError(int error, String errorMsg) {
-                        //                        EMLog.e(TAG, "invite join conference failed " + error + ", " + errorMsg);
-                        //                    }
-                        //                });
-                        // 通过消息的方式邀请对方加入
-                        sendInviteMessage(members[i]);
-                    }
-                } catch (JSONException e) {
-                    e.printStackTrace();
-=======
                 if (isCreator && conference == null) {
                     initLocalConferenceView();
 
@@ -658,7 +622,6 @@
                     });
                 } else {
                     inviteUserToJoinConference(members);
->>>>>>> 1d54a372
                 }
             }
         } else if (resultCode == RESULT_CANCELED) {
