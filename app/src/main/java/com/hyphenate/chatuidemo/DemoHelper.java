package com.hyphenate.chatuidemo;

import android.app.Activity;
import android.content.BroadcastReceiver;
import android.content.ContentValues;
import android.content.Context;
import android.content.Intent;
import android.content.IntentFilter;
import android.os.Looper;
import android.os.Message;
import android.support.v4.content.LocalBroadcastManager;
import android.util.Log;
import android.widget.Toast;

import com.hyphenate.EMCallBack;
import com.hyphenate.EMConnectionListener;
import com.hyphenate.EMContactListener;
import com.hyphenate.EMError;
import com.hyphenate.EMGroupChangeListener;
import com.hyphenate.EMMessageListener;
import com.hyphenate.EMMultiDeviceListener;
import com.hyphenate.EMValueCallBack;
import com.hyphenate.chat.EMClient;
import com.hyphenate.chat.EMCmdMessageBody;
import com.hyphenate.chat.EMGroup;
import com.hyphenate.chat.EMMessage;
import com.hyphenate.chat.EMMessage.ChatType;
import com.hyphenate.chat.EMMessage.Status;
import com.hyphenate.chat.EMMessage.Type;
import com.hyphenate.chat.EMMucSharedFile;
import com.hyphenate.chat.EMOptions;
import com.hyphenate.chat.EMStreamStatistics;
import com.hyphenate.chat.EMTextMessageBody;
import com.hyphenate.EMConferenceListener;
import com.hyphenate.chat.EMConferenceStream;
import com.hyphenate.chatuidemo.conference.ConferenceActivity;
import com.hyphenate.chatuidemo.db.DemoDBManager;
import com.hyphenate.chatuidemo.db.InviteMessgeDao;
import com.hyphenate.chatuidemo.db.UserDao;
import com.hyphenate.chatuidemo.domain.EmojiconExampleGroupData;
import com.hyphenate.chatuidemo.domain.InviteMessage;
import com.hyphenate.chatuidemo.domain.InviteMessage.InviteMessageStatus;
import com.hyphenate.chatuidemo.domain.RobotUser;
import com.hyphenate.chatuidemo.parse.UserProfileManager;
import com.hyphenate.chatuidemo.receiver.CallReceiver;
import com.hyphenate.chatuidemo.receiver.HeadsetReceiver;
import com.hyphenate.chatuidemo.ui.ChatActivity;
import com.hyphenate.chatuidemo.ui.MainActivity;
import com.hyphenate.chatuidemo.ui.VideoCallActivity;
import com.hyphenate.chatuidemo.ui.VoiceCallActivity;
import com.hyphenate.chatuidemo.utils.PreferenceManager;
import com.hyphenate.easeui.EaseUI;
import com.hyphenate.easeui.EaseUI.EaseEmojiconInfoProvider;
import com.hyphenate.easeui.EaseUI.EaseSettingsProvider;
import com.hyphenate.easeui.EaseUI.EaseUserProfileProvider;
import com.hyphenate.easeui.domain.EaseAvatarOptions;
import com.hyphenate.easeui.domain.EaseEmojicon;
import com.hyphenate.easeui.domain.EaseEmojiconGroupEntity;
import com.hyphenate.easeui.domain.EaseUser;
import com.hyphenate.easeui.model.EaseAtMessageHelper;
import com.hyphenate.easeui.model.EaseNotifier;
import com.hyphenate.easeui.model.EaseNotifier.EaseNotificationInfoProvider;
import com.hyphenate.easeui.utils.EaseCommonUtils;
import com.hyphenate.exceptions.HyphenateException;
import com.hyphenate.util.EMLog;

import org.json.JSONException;
import org.json.JSONObject;

import java.util.ArrayList;
import java.util.HashMap;
import java.util.Hashtable;
import java.util.List;
import java.util.Map;
import java.util.Queue;
import java.util.UUID;
import java.util.concurrent.ConcurrentLinkedQueue;
import java.util.concurrent.ExecutorService;
import java.util.concurrent.Executors;

public class DemoHelper {
    /**
     * data sync listener
     */
    public interface DataSyncListener {
        /**
         * sync complete
         *
         * @param success true：data sync successful，false: failed to sync data
         */
        void onSyncComplete(boolean success);
    }

    protected static final String TAG = "DemoHelper";

    private EaseUI easeUI;

    /**
     * EMEventListener
     */
    protected EMMessageListener messageListener = null;

    private Map<String, EaseUser> contactList;

    private Map<String, RobotUser> robotList;

    private UserProfileManager userProManager;

    private static DemoHelper instance = null;

    private DemoModel demoModel = null;

    /**
     * sync groups status listener
     */
    private List<DataSyncListener> syncGroupsListeners;
    /**
     * sync contacts status listener
     */
    private List<DataSyncListener> syncContactsListeners;
    /**
     * sync blacklist status listener
     */
    private List<DataSyncListener> syncBlackListListeners;

    private boolean isSyncingGroupsWithServer = false;
    private boolean isSyncingContactsWithServer = false;
    private boolean isSyncingBlackListWithServer = false;
    private boolean isGroupsSyncedWithServer = false;
    private boolean isContactsSyncedWithServer = false;
    private boolean isBlackListSyncedWithServer = false;

    public boolean isVoiceCalling;
    public boolean isVideoCalling;

    private String username;

    private Context appContext;

    private CallReceiver callReceiver;

    private InviteMessgeDao inviteMessgeDao;
    private UserDao userDao;

    private LocalBroadcastManager broadcastManager;

    private boolean isGroupAndContactListenerRegisted;

    private ExecutorService executor;

    protected android.os.Handler handler;

    Queue<String> msgQueue = new ConcurrentLinkedQueue<>();

    private DemoHelper() {
        executor = Executors.newCachedThreadPool();
    }

    public synchronized static DemoHelper getInstance() {
        if (instance == null) {
            instance = new DemoHelper();
        }
        return instance;
    }

    public void execute(Runnable runnable) {
        executor.execute(runnable);
    }

    /**
     * init helper
     *
     * @param context application context
     */
    public void init(Context context) {
        demoModel = new DemoModel(context);
        EMOptions options = initChatOptions();
//        options.setRestServer("118.193.28.212:31080");
//        options.setIMServer("118.193.28.212");
//        options.setImPort(31097);

        //use default options if options is null
        if (EaseUI.getInstance().init(context, options)) {
            appContext = context;

            //debug mode, you'd better set it to false, if you want release your App officially.
            EMClient.getInstance().setDebugMode(true);
            //get easeui instance
            easeUI = EaseUI.getInstance();
            //to set user's profile and avatar
            setEaseUIProviders();
            //initialize preference manager
            PreferenceManager.init(context);
            //initialize profile manager
            getUserProfileManager().init(context);
            //set Call options
            setCallOptions();

            setGlobalListeners();
            broadcastManager = LocalBroadcastManager.getInstance(appContext);
            initDbDao();
        }
    }


    private EMOptions initChatOptions() {
        Log.d(TAG, "init HuanXin Options");

        EMOptions options = new EMOptions();
        // set if accept the invitation automatically
        options.setAcceptInvitationAlways(false);
        // set if you need read ack
        options.setRequireAck(true);
        // set if you need delivery ack
        options.setRequireDeliveryAck(false);

        /**
         * NOTE:你需要设置自己申请的Sender ID来使用Google推送功能，详见集成文档
         */
        options.setFCMNumber("921300338324");
        //you need apply & set your own id if you want to use Mi push notification
        options.setMipushConfig("2882303761517426801", "5381742660801");
        // 设置是否使用 fcm，有些华为设备本身带有 google 服务，所以这里根据是否使用华为推送来设置是否使用 fcm
        options.setUseFCM(!HMSPushHelper.getInstance().isUseHMSPush());

        //set custom servers, commonly used in private deployment
        if (demoModel.isCustomServerEnable() && demoModel.getRestServer() != null && demoModel.getIMServer() != null) {
            options.setRestServer(demoModel.getRestServer());
            options.setIMServer(demoModel.getIMServer());
            if (demoModel.getIMServer().contains(":")) {
                options.setIMServer(demoModel.getIMServer().split(":")[0]);
                options.setImPort(Integer.valueOf(demoModel.getIMServer().split(":")[1]));
            }
        }

        if (demoModel.isCustomAppkeyEnabled() && demoModel.getCutomAppkey() != null && !demoModel.getCutomAppkey().isEmpty()) {
            options.setAppKey(demoModel.getCutomAppkey());
        }

        options.allowChatroomOwnerLeave(getModel().isChatroomOwnerLeaveAllowed());
        options.setDeleteMessagesAsExitGroup(getModel().isDeleteMessagesAsExitGroup());
        options.setAutoAcceptGroupInvitation(getModel().isAutoAcceptGroupInvitation());
        // Whether the message attachment is automatically uploaded to the Hyphenate server,
        options.setAutoTransferMessageAttachments(getModel().isSetTransferFileByUser());
        // Set Whether auto download thumbnail, default value is true.
        options.setAutoDownloadThumbnail(getModel().isSetAutodownloadThumbnail());
        return options;
    }

    private void setCallOptions() {
        HeadsetReceiver headsetReceiver = new HeadsetReceiver();
        IntentFilter headsetFilter = new IntentFilter(Intent.ACTION_HEADSET_PLUG);
        appContext.registerReceiver(headsetReceiver, headsetFilter);

        // min video kbps
        int minBitRate = PreferenceManager.getInstance().getCallMinVideoKbps();
        if (minBitRate != -1) {
            EMClient.getInstance().callManager().getCallOptions().setMinVideoKbps(minBitRate);
        }

        // max video kbps
        int maxBitRate = PreferenceManager.getInstance().getCallMaxVideoKbps();
        if (maxBitRate != -1) {
            EMClient.getInstance().callManager().getCallOptions().setMaxVideoKbps(maxBitRate);
        }

        // max frame rate
        int maxFrameRate = PreferenceManager.getInstance().getCallMaxFrameRate();
        if (maxFrameRate != -1) {
            EMClient.getInstance().callManager().getCallOptions().setMaxVideoFrameRate(maxFrameRate);
        }

        // audio sample rate
        int audioSampleRate = PreferenceManager.getInstance().getCallAudioSampleRate();
        if (audioSampleRate != -1) {
            EMClient.getInstance().callManager().getCallOptions().setAudioSampleRate(audioSampleRate);
        }

        /**
         * This function is only meaningful when your app need recording
         * If not, remove it.
         * This function need be called before the video stream started, so we set it in onCreate function.
         * This method will set the preferred video record encoding codec.
         * Using default encoding format, recorded file may not be played by mobile player.
         */
        //EMClient.getInstance().callManager().getVideoCallHelper().setPreferMovFormatEnable(true);

        // resolution
        String resolution = PreferenceManager.getInstance().getCallBackCameraResolution();
        if (resolution.equals("")) {
            resolution = PreferenceManager.getInstance().getCallFrontCameraResolution();
        }
        String[] wh = resolution.split("x");
        if (wh.length == 2) {
            try {
                EMClient.getInstance().callManager().getCallOptions().setVideoResolution(new Integer(wh[0]).intValue(), new Integer(wh[1]).intValue());
            } catch (Exception e) {
                e.printStackTrace();
            }
        }

        // enabled fixed sample rate
        boolean enableFixSampleRate = PreferenceManager.getInstance().isCallFixedVideoResolution();
        EMClient.getInstance().callManager().getCallOptions().enableFixedVideoResolution(enableFixSampleRate);

        // Offline call push
        EMClient.getInstance().callManager().getCallOptions().setIsSendPushIfOffline(getModel().isPushCall());

        // 设置会议模式
        if (PreferenceManager.getInstance().isLargeConferenceMode()) {
            EMClient.getInstance().conferenceManager().setConferenceMode(EMConferenceListener.ConferenceMode.LARGE);
        } else {
            EMClient.getInstance().conferenceManager().setConferenceMode(EMConferenceListener.ConferenceMode.NORMAL);
        }
    }

    protected void setEaseUIProviders() {
        //set user avatar to circle shape
        EaseAvatarOptions avatarOptions = new EaseAvatarOptions();
        avatarOptions.setAvatarShape(1);
        easeUI.setAvatarOptions(avatarOptions);

        // set profile provider if you want easeUI to handle avatar and nickname
        easeUI.setUserProfileProvider(new EaseUserProfileProvider() {

            @Override
            public EaseUser getUser(String username) {
                return getUserInfo(username);
            }
        });

        //set options 
        easeUI.setSettingsProvider(new EaseSettingsProvider() {

            @Override
            public boolean isSpeakerOpened() {
                return demoModel.getSettingMsgSpeaker();
            }

            @Override
            public boolean isMsgVibrateAllowed(EMMessage message) {
                return demoModel.getSettingMsgVibrate();
            }

            @Override
            public boolean isMsgSoundAllowed(EMMessage message) {
                return demoModel.getSettingMsgSound();
            }

            @Override
            public boolean isMsgNotifyAllowed(EMMessage message) {
                if (message == null) {
                    return demoModel.getSettingMsgNotification();
                }
                if (!demoModel.getSettingMsgNotification()) {
                    return false;
                } else {
                    String chatUsename = null;
                    List<String> notNotifyIds = null;
                    // get user or group id which was blocked to show message notifications
                    if (message.getChatType() == ChatType.Chat) {
                        chatUsename = message.getFrom();
                        notNotifyIds = demoModel.getDisabledIds();
                    } else {
                        chatUsename = message.getTo();
                        notNotifyIds = demoModel.getDisabledGroups();
                    }

                    if (notNotifyIds == null || !notNotifyIds.contains(chatUsename)) {
                        return true;
                    } else {
                        return false;
                    }
                }
            }
        });
        //set emoji icon provider
        easeUI.setEmojiconInfoProvider(new EaseEmojiconInfoProvider() {

            @Override
            public EaseEmojicon getEmojiconInfo(String emojiconIdentityCode) {
                EaseEmojiconGroupEntity data = EmojiconExampleGroupData.getData();
                for (EaseEmojicon emojicon : data.getEmojiconList()) {
                    if (emojicon.getIdentityCode().equals(emojiconIdentityCode)) {
                        return emojicon;
                    }
                }
                return null;
            }

            @Override
            public Map<String, Object> getTextEmojiconMapping() {
                return null;
            }
        });

        //set notification options, will use default if you don't set it
        easeUI.getNotifier().setNotificationInfoProvider(new EaseNotificationInfoProvider() {

            @Override
            public String getTitle(EMMessage message) {
                //you can update title here
                return null;
            }

            @Override
            public int getSmallIcon(EMMessage message) {
                //you can update icon here
                return 0;
            }

            @Override
            public String getDisplayedText(EMMessage message) {
                // be used on notification bar, different text according the message type.
                String ticker = EaseCommonUtils.getMessageDigest(message, appContext);
                if (message.getType() == Type.TXT) {
                    ticker = ticker.replaceAll("\\[.{2,3}\\]", "[表情]");
                }
                EaseUser user = getUserInfo(message.getFrom());
                if (user != null) {
                    if (EaseAtMessageHelper.get().isAtMeMsg(message)) {
                        return String.format(appContext.getString(R.string.at_your_in_group), user.getNick());
                    }
                    return user.getNick() + ": " + ticker;
                } else {
                    if (EaseAtMessageHelper.get().isAtMeMsg(message)) {
                        return String.format(appContext.getString(R.string.at_your_in_group), message.getFrom());
                    }
                    return message.getFrom() + ": " + ticker;
                }
            }

            @Override
            public String getLatestText(EMMessage message, int fromUsersNum, int messageNum) {
                // here you can customize the text.
                // return fromUsersNum + "contacts send " + messageNum + "messages to you";
                return null;
            }

            @Override
            public Intent getLaunchIntent(EMMessage message) {
                // you can set what activity you want display when user click the notification
                Intent intent = new Intent(appContext, ChatActivity.class);
                // open calling activity if there is call
                if (isVideoCalling) {
                    intent = new Intent(appContext, VideoCallActivity.class);
                } else if (isVoiceCalling) {
                    intent = new Intent(appContext, VoiceCallActivity.class);
                } else {
                    ChatType chatType = message.getChatType();
                    if (chatType == ChatType.Chat) { // single chat message
                        intent.putExtra("userId", message.getFrom());
                        intent.putExtra("chatType", Constant.CHATTYPE_SINGLE);
                    } else { // group chat message
                        // message.getTo() is the group id
                        intent.putExtra("userId", message.getTo());
                        if (chatType == ChatType.GroupChat) {
                            intent.putExtra("chatType", Constant.CHATTYPE_GROUP);
                        } else {
                            intent.putExtra("chatType", Constant.CHATTYPE_CHATROOM);
                        }

                    }
                }
                return intent;
            }
        });
    }

    EMConnectionListener connectionListener;

    /**
     * set global listener
     */
    protected void setGlobalListeners() {
        syncGroupsListeners = new ArrayList<>();
        syncContactsListeners = new ArrayList<>();
        syncBlackListListeners = new ArrayList<>();

        isGroupsSyncedWithServer = demoModel.isGroupsSynced();
        isContactsSyncedWithServer = demoModel.isContactSynced();
        isBlackListSyncedWithServer = demoModel.isBacklistSynced();

        // create the global connection listener
        connectionListener = new EMConnectionListener() {
            @Override
            public void onDisconnected(int error) {
                EMLog.d("global listener", "onDisconnect" + error);
                if (error == EMError.USER_REMOVED) {
                    onUserException(Constant.ACCOUNT_REMOVED);
                } else if (error == EMError.USER_LOGIN_ANOTHER_DEVICE) {
                    onUserException(Constant.ACCOUNT_CONFLICT);
                } else if (error == EMError.SERVER_SERVICE_RESTRICTED) {
                    onUserException(Constant.ACCOUNT_FORBIDDEN);
                } else if (error == EMError.USER_KICKED_BY_CHANGE_PASSWORD) {
                    onUserException(Constant.ACCOUNT_KICKED_BY_CHANGE_PASSWORD);
                } else if (error == EMError.USER_KICKED_BY_OTHER_DEVICE) {
                    onUserException(Constant.ACCOUNT_KICKED_BY_OTHER_DEVICE);
                }
            }

            @Override
            public void onConnected() {
                // in case group and contact were already synced, we supposed to notify sdk we are ready to receive the events
                if (isGroupsSyncedWithServer && isContactsSyncedWithServer) {
                    EMLog.d(TAG, "group and contact already synced with servre");
                } else {
                    if (!isGroupsSyncedWithServer) {
                        asyncFetchGroupsFromServer(null);
                    }

                    if (!isContactsSyncedWithServer) {
                        asyncFetchContactsFromServer(null);
                    }

                    if (!isBlackListSyncedWithServer) {
                        asyncFetchBlackListFromServer(null);
                    }
                }
            }
        };

        IntentFilter callFilter = new IntentFilter(EMClient.getInstance().callManager().getIncomingCallBroadcastAction());
        if (callReceiver == null) {
            callReceiver = new CallReceiver();
        }
        EMClient.getInstance().conferenceManager().addConferenceListener(new EMConferenceListener() {
            @Override
            public void onMemberJoined(String username) {
                EMLog.i(TAG, String.format("member joined username: %s, member: %d", username,
                        EMClient.getInstance().conferenceManager().getConferenceMemberList().size()));
            }

            @Override
            public void onMemberExited(String username) {
                EMLog.i(TAG, String.format("member exited username: %s, member size: %d", username,
                        EMClient.getInstance().conferenceManager().getConferenceMemberList().size()));
            }

            @Override
            public void onStreamAdded(EMConferenceStream stream) {
                EMLog.i(TAG, String.format("Stream added streamId: %s, streamName: %s, memberName: %s, username: %s, extension: %s, videoOff: %b, mute: %b",
                        stream.getStreamId(), stream.getStreamName(), stream.getMemberName(), stream.getUsername(),
                        stream.getExtension(), stream.isVideoOff(), stream.isAudioOff()));
                EMLog.i(TAG, String.format("Conference stream subscribable: %d, subscribed: %d",
                        EMClient.getInstance().conferenceManager().getAvailableStreamMap().size(),
                        EMClient.getInstance().conferenceManager().getSubscribedStreamMap().size()));
            }

            @Override
            public void onStreamRemoved(EMConferenceStream stream) {
                EMLog.i(TAG, String.format("Stream removed streamId: %s, streamName: %s, memberName: %s, username: %s, extension: %s, videoOff: %b, mute: %b",
                        stream.getStreamId(), stream.getStreamName(), stream.getMemberName(), stream.getUsername(),
                        stream.getExtension(), stream.isVideoOff(), stream.isAudioOff()));
                EMLog.i(TAG, String.format("Conference stream subscribable: %d, subscribed: %d",
                        EMClient.getInstance().conferenceManager().getAvailableStreamMap().size(),
                        EMClient.getInstance().conferenceManager().getSubscribedStreamMap().size()));
            }

            @Override
            public void onStreamUpdate(EMConferenceStream stream) {
                EMLog.i(TAG, String.format("Stream added streamId: %s, streamName: %s, memberName: %s, username: %s, extension: %s, videoOff: %b, mute: %b",
                        stream.getStreamId(), stream.getStreamName(), stream.getMemberName(), stream.getUsername(),
                        stream.getExtension(), stream.isVideoOff(), stream.isAudioOff()));
                EMLog.i(TAG, String.format("Conference stream subscribable: %d, subscribed: %d",
                        EMClient.getInstance().conferenceManager().getAvailableStreamMap().size(),
                        EMClient.getInstance().conferenceManager().getSubscribedStreamMap().size()));
            }

            @Override
            public void onPassiveLeave(int error, String message) {
                EMLog.i(TAG, String.format("passive leave code: %d, message: %s", error, message));
            }

            @Override
            public void onConferenceState(ConferenceState state) {
                EMLog.i(TAG, String.format("State code=%d", state.ordinal()));
            }

<<<<<<< HEAD
            @Override
            public void onStreamStatistics(EMStreamStatistics statistics) {
            }

            @Override
            public void onStreamSetup(String streamId) {
=======
            @Override public void onStreamStatistics(EMStreamStatistics statistics) {
                EMLog.d(TAG, statistics.toString());
            }

            @Override public void onStreamSetup(String streamId) {
>>>>>>> 2df24d56
                EMLog.i(TAG, String.format("Stream id - %s", streamId));
            }

            @Override
            public void onSpeakers(List<String> speakers) {
            }

            @Override
            public void onReceiveInvite(String confId, String password, String extension) {
                EMLog.i(TAG, String.format("Receive conference invite confId: %s, password: %s, extension: %s", confId, password, extension));
                if (easeUI.hasForegroundActivies() && easeUI.getTopActivity().getClass().getSimpleName().equals("ConferenceActivity")) {
                    return;
                }

                String inviter = "";
                try {
                    JSONObject jsonObj = new JSONObject(extension);
                    inviter = jsonObj.optString(Constant.EXTRA_CONFERENCE_INVITER);
                } catch (JSONException e) {
                    e.printStackTrace();
                }
                Intent conferenceIntent = new Intent(appContext, ConferenceActivity.class);
                conferenceIntent.putExtra(Constant.EXTRA_CONFERENCE_ID, confId);
                conferenceIntent.putExtra(Constant.EXTRA_CONFERENCE_PASS, password);
                conferenceIntent.putExtra(Constant.EXTRA_CONFERENCE_INVITER, inviter);
                conferenceIntent.putExtra(Constant.EXTRA_CONFERENCE_IS_CREATOR, false);
                conferenceIntent.addFlags(Intent.FLAG_ACTIVITY_NEW_TASK);
                appContext.startActivity(conferenceIntent);
            }
        });
        //register incoming call receiver
        appContext.registerReceiver(callReceiver, callFilter);
        //register connection listener
        EMClient.getInstance().addConnectionListener(connectionListener);
        //register group and contact event listener
        registerGroupAndContactListener();
        //register message event listener
        registerMessageListener();

    }

    private void initDbDao() {
        inviteMessgeDao = new InviteMessgeDao(appContext);
        userDao = new UserDao(appContext);
    }

    /**
     * register group and contact listener, you need register when login
     */
    public void registerGroupAndContactListener() {
        if (!isGroupAndContactListenerRegisted) {
            EMClient.getInstance().groupManager().addGroupChangeListener(new MyGroupChangeListener());
            EMClient.getInstance().contactManager().setContactListener(new MyContactListener());
            EMClient.getInstance().addMultiDeviceListener(new MyMultiDeviceListener());
            isGroupAndContactListenerRegisted = true;
        }

    }

    /**
     * group change listener
     */
    class MyGroupChangeListener implements EMGroupChangeListener {

        @Override
        public void onInvitationReceived(String groupId, String groupName, String inviter, String reason) {

            new InviteMessgeDao(appContext).deleteMessage(groupId);

            // user invite you to join group
            InviteMessage msg = new InviteMessage();
            msg.setFrom(groupId);
            msg.setTime(System.currentTimeMillis());
            msg.setGroupId(groupId);
            msg.setGroupName(groupName);
            msg.setReason(reason);
            msg.setGroupInviter(inviter);
            showToast("receive invitation to join the group：" + groupName);
            msg.setStatus(InviteMessageStatus.GROUPINVITATION);
            notifyNewInviteMessage(msg);
            broadcastManager.sendBroadcast(new Intent(Constant.ACTION_GROUP_CHANAGED));
        }

        @Override
        public void onInvitationAccepted(String groupId, String invitee, String reason) {

            new InviteMessgeDao(appContext).deleteMessage(groupId);

            //user accept your invitation
            boolean hasGroup = false;
            EMGroup _group = null;
            for (EMGroup group : EMClient.getInstance().groupManager().getAllGroups()) {
                if (group.getGroupId().equals(groupId)) {
                    hasGroup = true;
                    _group = group;
                    break;
                }
            }
            if (!hasGroup)
                return;

            InviteMessage msg = new InviteMessage();
            msg.setFrom(groupId);
            msg.setTime(System.currentTimeMillis());
            msg.setGroupId(groupId);
            msg.setGroupName(_group == null ? groupId : _group.getGroupName());
            msg.setReason(reason);
            msg.setGroupInviter(invitee);
            showToast(invitee + "Accept to join the group：" + _group == null ? groupId : _group.getGroupName());
            msg.setStatus(InviteMessageStatus.GROUPINVITATION_ACCEPTED);
            notifyNewInviteMessage(msg);
            broadcastManager.sendBroadcast(new Intent(Constant.ACTION_GROUP_CHANAGED));
        }

        @Override
        public void onInvitationDeclined(String groupId, String invitee, String reason) {

            new InviteMessgeDao(appContext).deleteMessage(groupId);

            //user declined your invitation
            EMGroup group = null;
            for (EMGroup _group : EMClient.getInstance().groupManager().getAllGroups()) {
                if (_group.getGroupId().equals(groupId)) {
                    group = _group;
                    break;
                }
            }
            if (group == null)
                return;

            InviteMessage msg = new InviteMessage();
            msg.setFrom(groupId);
            msg.setTime(System.currentTimeMillis());
            msg.setGroupId(groupId);
            msg.setGroupName(group.getGroupName());
            msg.setReason(reason);
            msg.setGroupInviter(invitee);
            showToast(invitee + "Declined to join the group：" + group.getGroupName());
            msg.setStatus(InviteMessageStatus.GROUPINVITATION_DECLINED);
            notifyNewInviteMessage(msg);
            broadcastManager.sendBroadcast(new Intent(Constant.ACTION_GROUP_CHANAGED));
        }

        @Override
        public void onUserRemoved(String groupId, String groupName) {
            //user is removed from group
            broadcastManager.sendBroadcast(new Intent(Constant.ACTION_GROUP_CHANAGED));
            showToast("current user removed, groupId:" + groupId);
        }

        @Override
        public void onGroupDestroyed(String groupId, String groupName) {
            // group is dismissed,
            broadcastManager.sendBroadcast(new Intent(Constant.ACTION_GROUP_CHANAGED));
            showToast("group destroyed, groupId:" + groupId);
        }

        @Override
        public void onRequestToJoinReceived(String groupId, String groupName, String applyer, String reason) {

            // user apply to join group
            InviteMessage msg = new InviteMessage();
            msg.setFrom(applyer);
            msg.setTime(System.currentTimeMillis());
            msg.setGroupId(groupId);
            msg.setGroupName(groupName);
            msg.setReason(reason);
            showToast(applyer + " Apply to join group：" + groupId);
            msg.setStatus(InviteMessageStatus.BEAPPLYED);
            notifyNewInviteMessage(msg);
            broadcastManager.sendBroadcast(new Intent(Constant.ACTION_GROUP_CHANAGED));
        }

        @Override
        public void onRequestToJoinAccepted(String groupId, String groupName, String accepter) {

            String st4 = appContext.getString(R.string.Agreed_to_your_group_chat_application);
            // your application was accepted
            EMMessage msg = EMMessage.createReceiveMessage(Type.TXT);
            msg.setChatType(ChatType.GroupChat);
            msg.setFrom(accepter);
            msg.setTo(groupId);
            msg.setMsgId(UUID.randomUUID().toString());
            msg.addBody(new EMTextMessageBody(accepter + " " + st4));
            msg.setStatus(Status.SUCCESS);
            // save accept message
            EMClient.getInstance().chatManager().saveMessage(msg);
            // notify the accept message
            getNotifier().vibrateAndPlayTone(msg);

            showToast("request to join accepted, groupId:" + groupId);
            broadcastManager.sendBroadcast(new Intent(Constant.ACTION_GROUP_CHANAGED));
        }

        @Override
        public void onRequestToJoinDeclined(String groupId, String groupName, String decliner, String reason) {
            // your application was declined, we do nothing here in demo
            showToast("request to join declined, groupId:" + groupId);
        }

        @Override
        public void onAutoAcceptInvitationFromGroup(String groupId, String inviter, String inviteMessage) {
            // got an invitation
            String st3 = appContext.getString(R.string.Invite_you_to_join_a_group_chat);
            EMMessage msg = EMMessage.createReceiveMessage(Type.TXT);
            msg.setChatType(ChatType.GroupChat);
            msg.setFrom(inviter);
            msg.setTo(groupId);
            msg.setMsgId(UUID.randomUUID().toString());
            msg.addBody(new EMTextMessageBody(inviter + " " + st3));
            msg.setStatus(EMMessage.Status.SUCCESS);
            // save invitation as messages
            EMClient.getInstance().chatManager().saveMessage(msg);
            // notify invitation message
            getNotifier().vibrateAndPlayTone(msg);
            showToast("auto accept invitation from groupId:" + groupId);
            broadcastManager.sendBroadcast(new Intent(Constant.ACTION_GROUP_CHANAGED));
        }

        // ============================= group_reform new add api begin
        @Override
        public void onMuteListAdded(String groupId, final List<String> mutes, final long muteExpire) {
            StringBuilder sb = new StringBuilder();
            for (String member : mutes) {
                sb.append(member).append(",");
            }
            showToast("onMuterListAdded: " + sb.toString());
        }


        @Override
        public void onMuteListRemoved(String groupId, final List<String> mutes) {
            StringBuilder sb = new StringBuilder();
            for (String member : mutes) {
                sb.append(member).append(",");
            }
            showToast("onMuterListRemoved: " + sb.toString());
        }


        @Override
        public void onAdminAdded(String groupId, String administrator) {
            showToast("onAdminAdded: " + administrator);
        }

        @Override
        public void onAdminRemoved(String groupId, String administrator) {
            showToast("onAdminRemoved: " + administrator);
        }

        @Override
        public void onOwnerChanged(String groupId, String newOwner, String oldOwner) {
            showToast("onOwnerChanged new:" + newOwner + " old:" + oldOwner);
        }

        @Override
        public void onMemberJoined(String groupId, String member) {
            showToast("onMemberJoined: " + member);
        }

        @Override
        public void onMemberExited(String groupId, String member) {
            showToast("onMemberExited: " + member);
        }

        @Override
        public void onAnnouncementChanged(String groupId, String announcement) {
            showToast("onAnnouncementChanged, groupId" + groupId);
        }

        @Override
        public void onSharedFileAdded(String groupId, EMMucSharedFile sharedFile) {
            showToast("onSharedFileAdded, groupId" + groupId);
        }

        @Override
        public void onSharedFileDeleted(String groupId, String fileId) {
            showToast("onSharedFileDeleted, groupId" + groupId);
        }
        // ============================= group_reform new add api end
    }

    void showToast(final String message) {
        Log.d(TAG, "receive invitation to join the group：" + message);
        if (handler != null) {
            Message msg = Message.obtain(handler, 0, message);
            handler.sendMessage(msg);
        } else {
            msgQueue.add(message);
        }
    }

    public void initHandler(Looper looper) {
        handler = new android.os.Handler(looper) {
            @Override
            public void handleMessage(Message msg) {
                String str = (String) msg.obj;
                Toast.makeText(appContext, str, Toast.LENGTH_LONG).show();
            }
        };
        while (!msgQueue.isEmpty()) {
            showToast(msgQueue.remove());
        }
    }

    /***
     * 好友变化listener
     *
     */
    public class MyContactListener implements EMContactListener {

        @Override
        public void onContactAdded(String username) {
            // save contact
            Map<String, EaseUser> localUsers = getContactList();
            Map<String, EaseUser> toAddUsers = new HashMap<String, EaseUser>();
            EaseUser user = new EaseUser(username);

            if (!localUsers.containsKey(username)) {
                userDao.saveContact(user);
            }
            toAddUsers.put(username, user);
            localUsers.putAll(toAddUsers);

            broadcastManager.sendBroadcast(new Intent(Constant.ACTION_CONTACT_CHANAGED));
            showToast("onContactAdded:" + username);
        }

        @Override
        public void onContactDeleted(String username) {
            Map<String, EaseUser> localUsers = DemoHelper.getInstance().getContactList();
            localUsers.remove(username);
            userDao.deleteContact(username);
            inviteMessgeDao.deleteMessage(username);

            EMClient.getInstance().chatManager().deleteConversation(username, false);

            broadcastManager.sendBroadcast(new Intent(Constant.ACTION_CONTACT_CHANAGED));
            showToast("onContactDeleted:" + username);
        }

        @Override
        public void onContactInvited(String username, String reason) {
            List<InviteMessage> msgs = inviteMessgeDao.getMessagesList();

            for (InviteMessage inviteMessage : msgs) {
                if (inviteMessage.getGroupId() == null && inviteMessage.getFrom().equals(username)) {
                    inviteMessgeDao.deleteMessage(username);
                }
            }
            // save invitation as message
            InviteMessage msg = new InviteMessage();
            msg.setFrom(username);
            msg.setTime(System.currentTimeMillis());
            msg.setReason(reason);
            showToast(username + "apply to be your friend,reason: " + reason);
            // set invitation status
            msg.setStatus(InviteMessageStatus.BEINVITEED);
            notifyNewInviteMessage(msg);
            broadcastManager.sendBroadcast(new Intent(Constant.ACTION_CONTACT_CHANAGED));
        }

        @Override
        public void onFriendRequestAccepted(String username) {
            List<InviteMessage> msgs = inviteMessgeDao.getMessagesList();
            for (InviteMessage inviteMessage : msgs) {
                if (inviteMessage.getFrom().equals(username)) {
                    return;
                }
            }
            // save invitation as message
            InviteMessage msg = new InviteMessage();
            msg.setFrom(username);
            msg.setTime(System.currentTimeMillis());
            showToast(username + " accept your to be friend");
            msg.setStatus(InviteMessageStatus.BEAGREED);
            notifyNewInviteMessage(msg);
            broadcastManager.sendBroadcast(new Intent(Constant.ACTION_CONTACT_CHANAGED));
        }

        @Override
        public void onFriendRequestDeclined(String username) {
            // your request was refused
            showToast(username + " refused to be your friend");
        }
    }

    public class MyMultiDeviceListener implements EMMultiDeviceListener {

        @Override
        public void onContactEvent(int event, String target, String ext) {
            switch (event) {
                case EMMultiDeviceListener.CONTACT_REMOVE: {
                    Map<String, EaseUser> localUsers = getContactList();
                    localUsers.remove(target);
                    userDao.deleteContact(target);
                    inviteMessgeDao.deleteMessage(target);

                    EMClient.getInstance().chatManager().deleteConversation(username, false);
                    broadcastManager.sendBroadcast(new Intent(Constant.ACTION_CONTACT_CHANAGED));
                    showToast("CONTACT_REMOVE");
                }
                break;
                case EMMultiDeviceListener.CONTACT_ACCEPT: {
                    Map<String, EaseUser> localUsers = getContactList();
                    EaseUser user = new EaseUser(target);
                    if (!localUsers.containsKey(target)) {
                        userDao.saveContact(user);
                    }
                    localUsers.put(target, user);
                    updateContactNotificationStatus(target, "", InviteMessageStatus.MULTI_DEVICE_CONTACT_ACCEPT);
                    broadcastManager.sendBroadcast(new Intent(Constant.ACTION_CONTACT_CHANAGED));
                    showToast("CONTACT_ACCEPT");
                }
                break;
                case EMMultiDeviceListener.CONTACT_DECLINE:
                    updateContactNotificationStatus(target, "", InviteMessageStatus.MULTI_DEVICE_CONTACT_DECLINE);
                    showToast("CONTACT_DECLINE");
                    break;
//                case CONTACT_ADD:
//                    updateContactNotificationStatus(target, "", InviteMessageStatus.MULTI_DEVICE_CONTACT_ADD);
//                    showToast("CONTACT_ADD");
//                break;
                case CONTACT_BAN:
                    updateContactNotificationStatus(target, "", InviteMessageStatus.MULTI_DEVICE_CONTACT_BAN);
                    showToast("CONTACT_BAN");

                    Map<String, EaseUser> localUsers = DemoHelper.getInstance().getContactList();
                    localUsers.remove(username);
                    userDao.deleteContact(username);
                    inviteMessgeDao.deleteMessage(username);
                    EMClient.getInstance().chatManager().deleteConversation(username, false);
                    broadcastManager.sendBroadcast(new Intent(Constant.ACTION_CONTACT_CHANAGED));
                    break;
                case CONTACT_ALLOW:
                    updateContactNotificationStatus(target, "", InviteMessageStatus.MULTI_DEVICE_CONTACT_ALLOW);
                    showToast("CONTACT_ALLOW");
                    break;
                default:
                    break;
            }
        }

        private void updateContactNotificationStatus(String from, String reason, InviteMessageStatus status) {
            InviteMessage msg = null;
            for (InviteMessage _msg : inviteMessgeDao.getMessagesList()) {
                if (_msg.getFrom().equals(from)) {
                    msg = _msg;
                    break;
                }
            }
            if (msg != null) {
                ContentValues values = new ContentValues();
                msg.setStatus(status);
                values.put(InviteMessgeDao.COLUMN_NAME_STATUS, msg.getStatus().ordinal());
                inviteMessgeDao.updateMessage(msg.getId(), values);
            } else {
                // save invitation as message
                msg = new InviteMessage();
                msg.setFrom(username);
                msg.setTime(System.currentTimeMillis());
                msg.setReason(reason);
                msg.setStatus(status);
                notifyNewInviteMessage(msg);
            }
        }

        @Override
        public void onGroupEvent(final int event, final String target, final List<String> usernames) {
            execute(new Runnable() {
                @Override
                public void run() {
                    try {
                        String groupId = target;
                        switch (event) {
                            case GROUP_CREATE:
                                showToast("GROUP_CREATE");
                                saveGroupNotification(groupId, /*groupName*/"",  /*person*/"", /*reason*/"", InviteMessageStatus.MULTI_DEVICE_GROUP_CREATE);
                                break;
                            case GROUP_DESTROY:
                                showToast("GROUP_DESTROY");
                                inviteMessgeDao.deleteGroupMessage(groupId);
                                saveGroupNotification(groupId, /*groupName*/"",  /*person*/"", /*reason*/"", InviteMessageStatus.MULTI_DEVICE_GROUP_DESTROY);
                                broadcastManager.sendBroadcast(new Intent(Constant.ACTION_GROUP_CHANAGED));
                                break;
                            case GROUP_JOIN:
                                showToast("GROUP_JOIN");
                                broadcastManager.sendBroadcast(new Intent(Constant.ACTION_GROUP_CHANAGED));
                                saveGroupNotification(groupId, /*groupName*/"",  /*person*/"", /*reason*/"", InviteMessageStatus.MULTI_DEVICE_GROUP_JOIN);
                                break;
                            case GROUP_LEAVE:
                                showToast("GROUP_LEAVE");
                                inviteMessgeDao.deleteGroupMessage(groupId);
                                saveGroupNotification(groupId, /*groupName*/"",  /*person*/"", /*reason*/"", InviteMessageStatus.MULTI_DEVICE_GROUP_LEAVE);
                                broadcastManager.sendBroadcast(new Intent(Constant.ACTION_GROUP_CHANAGED));
                                break;
                            case GROUP_APPLY:
                                showToast("GROUP_APPLY");
                                inviteMessgeDao.deleteGroupMessage(groupId);
                                saveGroupNotification(groupId, /*groupName*/"",  /*person*/"", /*reason*/"", InviteMessageStatus.MULTI_DEVICE_GROUP_APPLY);
                                break;
                            case GROUP_APPLY_ACCEPT:
                                showToast("GROUP_ACCEPT");
                                inviteMessgeDao.deleteGroupMessage(groupId, usernames.get(0));
                                // TODO: person, reason from ext
                                saveGroupNotification(groupId, /*groupName*/"",  /*person*/usernames.get(0), /*reason*/"", InviteMessageStatus.MULTI_DEVICE_GROUP_APPLY_ACCEPT);
                                break;
                            case GROUP_APPLY_DECLINE:
                                showToast("GROUP_APPLY_DECLINE");
                                inviteMessgeDao.deleteGroupMessage(groupId, usernames.get(0));
                                // TODO: person, reason from ext
                                saveGroupNotification(groupId, /*groupName*/"",  /*person*/usernames.get(0), /*reason*/"", InviteMessageStatus.MULTI_DEVICE_GROUP_APPLY_DECLINE);
                                break;
                            case GROUP_INVITE:
                                showToast("GROUP_INVITE");
                                // TODO: person, reason from ext
                                saveGroupNotification(groupId, /*groupName*/"",  /*person*/usernames.get(0), /*reason*/"", InviteMessageStatus.MULTI_DEVICE_GROUP_INVITE);
                                break;
                            case GROUP_INVITE_ACCEPT:
                                showToast("GROUP_INVITE_ACCEPT");
                                String st3 = appContext.getString(R.string.Invite_you_to_join_a_group_chat);
                                EMMessage msg = EMMessage.createReceiveMessage(Type.TXT);
                                msg.setChatType(ChatType.GroupChat);
                                // TODO: person, reason from ext
                                String from = "";
                                if (usernames != null && usernames.size() > 0) {
                                    msg.setFrom(usernames.get(0));
                                }
                                msg.setTo(groupId);
                                msg.setMsgId(UUID.randomUUID().toString());
                                msg.addBody(new EMTextMessageBody(msg.getFrom() + " " + st3));
                                msg.setStatus(EMMessage.Status.SUCCESS);
                                // save invitation as messages
                                EMClient.getInstance().chatManager().saveMessage(msg);

                                inviteMessgeDao.deleteMessage(groupId);
                                // TODO: person, reason from ext
                                saveGroupNotification(groupId, /*groupName*/"",  /*person*/"", /*reason*/"", InviteMessageStatus.MULTI_DEVICE_GROUP_INVITE_ACCEPT);
                                broadcastManager.sendBroadcast(new Intent(Constant.ACTION_GROUP_CHANAGED));
                                break;
                            case GROUP_INVITE_DECLINE:
                                showToast("GROUP_INVITE_DECLINE");
                                inviteMessgeDao.deleteMessage(groupId);
                                // TODO: person, reason from ext
                                saveGroupNotification(groupId, /*groupName*/"",  /*person*/usernames.get(0), /*reason*/"", InviteMessageStatus.MULTI_DEVICE_GROUP_INVITE_DECLINE);
                                break;
                            case GROUP_KICK:
                                showToast("GROUP_KICK");
                                // TODO: person, reason from ext
                                saveGroupNotification(groupId, /*groupName*/"",  /*person*/usernames.get(0), /*reason*/"", InviteMessageStatus.MULTI_DEVICE_GROUP_INVITE_DECLINE);
                                break;
                            case GROUP_BAN:
                                showToast("GROUP_BAN");
                                // TODO: person from ext
                                saveGroupNotification(groupId, /*groupName*/"",  /*person*/usernames.get(0), /*reason*/"", InviteMessageStatus.MULTI_DEVICE_GROUP_BAN);
                                break;
                            case GROUP_ALLOW:
                                showToast("GROUP_ALLOW");
                                // TODO: person from ext
                                saveGroupNotification(groupId, /*groupName*/"",  /*person*/usernames.get(0), /*reason*/"", InviteMessageStatus.MULTI_DEVICE_GROUP_ALLOW);
                                break;
                            case GROUP_BLOCK:
                                showToast("GROUP_BLOCK");
                                saveGroupNotification(groupId, /*groupName*/"",  /*person*/"", /*reason*/"", InviteMessageStatus.MULTI_DEVICE_GROUP_BLOCK);
                                break;
                            case GROUP_UNBLOCK:
                                showToast("GROUP_UNBLOCK");
                                // TODO: person from ext
                                saveGroupNotification(groupId, /*groupName*/"",  /*person*/"", /*reason*/"", InviteMessageStatus.MULTI_DEVICE_GROUP_UNBLOCK);
                                break;
                            case GROUP_ASSIGN_OWNER:
                                showToast("GROUP_ASSIGN_OWNER");
                                // TODO: person from ext
                                saveGroupNotification(groupId, /*groupName*/"",  /*person*/usernames.get(0), /*reason*/"", InviteMessageStatus.MULTI_DEVICE_GROUP_ASSIGN_OWNER);
                                break;
                            case GROUP_ADD_ADMIN:
                                showToast("GROUP_ADD_ADMIN");
                                // TODO: person from ext
                                saveGroupNotification(groupId, /*groupName*/"",  /*person*/usernames.get(0), /*reason*/"", InviteMessageStatus.MULTI_DEVICE_GROUP_ADD_ADMIN);
                                break;
                            case GROUP_REMOVE_ADMIN:
                                showToast("GROUP_REMOVE_ADMIN");
                                // TODO: person from ext
                                saveGroupNotification(groupId, /*groupName*/"",  /*person*/usernames.get(0), /*reason*/"", InviteMessageStatus.MULTI_DEVICE_GROUP_REMOVE_ADMIN);
                                break;
                            case GROUP_ADD_MUTE:
                                showToast("GROUP_ADD_MUTE");
                                // TODO: person from ext
                                saveGroupNotification(groupId, /*groupName*/"",  /*person*/usernames.get(0), /*reason*/"", InviteMessageStatus.MULTI_DEVICE_GROUP_ADD_MUTE);
                                break;
                            case GROUP_REMOVE_MUTE:
                                showToast("GROUP_REMOVE_MUTE");
                                // TODO: person from ext
                                saveGroupNotification(groupId, /*groupName*/"",  /*person*/usernames.get(0), /*reason*/"", InviteMessageStatus.MULTI_DEVICE_GROUP_REMOVE_MUTE);
                                break;
                            default:
                                break;
                        }

                        if (false) { // keep the try catch structure
                            throw new HyphenateException("");
                        }
                    } catch (HyphenateException e) {
                        e.printStackTrace();
                    }

                }
            });
        }

        private void saveGroupNotification(String groupId, String groupName, String inviter, String reason, InviteMessageStatus status) {
            InviteMessage msg = new InviteMessage();
            msg.setFrom(groupId);
            msg.setTime(System.currentTimeMillis());
            msg.setGroupId(groupId);
            msg.setGroupName(groupName);
            msg.setReason(reason);
            msg.setGroupInviter(inviter);
            Log.d(TAG, "receive invitation to join the group：" + groupName);
            msg.setStatus(status);
            notifyNewInviteMessage(msg);
        }

        private void updateGroupNotificationStatus(String groupId, String groupName, String inviter, String reason, InviteMessageStatus status) {
            InviteMessage msg = null;
            for (InviteMessage _msg : inviteMessgeDao.getMessagesList()) {
                if (_msg.getGroupId().equals(groupId)) {
                    msg = _msg;
                    break;
                }
            }
            if (msg != null) {
                ContentValues values = new ContentValues();
                msg.setStatus(status);
                values.put(InviteMessgeDao.COLUMN_NAME_STATUS, msg.getStatus().ordinal());
                inviteMessgeDao.updateMessage(msg.getId(), values);
            }
        }
    }

    /**
     * save and notify invitation message
     *
     * @param msg
     */
    private void notifyNewInviteMessage(InviteMessage msg) {
        if (inviteMessgeDao == null) {
            inviteMessgeDao = new InviteMessgeDao(appContext);
        }
        inviteMessgeDao.saveMessage(msg);
        //increase the unread message count
        inviteMessgeDao.saveUnreadMessageCount(1);
        // notify there is new message
        getNotifier().vibrateAndPlayTone(null);
    }

    /**
     * user met some exception: conflict, removed or forbidden
     */
    protected void onUserException(String exception) {
        EMLog.e(TAG, "onUserException: " + exception);
        Intent intent = new Intent(appContext, MainActivity.class);
        intent.addFlags(Intent.FLAG_ACTIVITY_NEW_TASK);
        intent.addFlags(Intent.FLAG_ACTIVITY_RESET_TASK_IF_NEEDED);
        intent.putExtra(exception, true);
        appContext.startActivity(intent);

        showToast(exception);
    }

    private EaseUser getUserInfo(String username) {
        // To get instance of EaseUser, here we get it from the user list in memory
        // You'd better cache it if you get it from your server
        EaseUser user = null;
        if (username.equals(EMClient.getInstance().getCurrentUser()))
            return getUserProfileManager().getCurrentUserInfo();
        user = getContactList().get(username);
        if (user == null && getRobotList() != null) {
            user = getRobotList().get(username);
        }

        // if user is not in your contacts, set inital letter for him/her
        if (user == null) {
            user = new EaseUser(username);
            EaseCommonUtils.setUserInitialLetter(user);
        }
        return user;
    }

    /**
     * Global listener
     * If this event already handled by an activity, you don't need handle it again
     * activityList.size() <= 0 means all activities already in background or not in Activity Stack
     */
    protected void registerMessageListener() {
        messageListener = new EMMessageListener() {
            private BroadcastReceiver broadCastReceiver = null;

            @Override
            public void onMessageReceived(List<EMMessage> messages) {
                for (EMMessage message : messages) {
                    EMLog.d(TAG, "onMessageReceived id : " + message.getMsgId());
                    // in background, do not refresh UI, notify it in notification bar
                    if (!easeUI.hasForegroundActivies()) {
                        getNotifier().onNewMsg(message);
                    }
                }
            }

            @Override
            public void onCmdMessageReceived(List<EMMessage> messages) {
                for (EMMessage message : messages) {
                    EMLog.d(TAG, "receive command message");
                    //get message body
                    EMCmdMessageBody cmdMsgBody = (EMCmdMessageBody) message.getBody();
                    final String action = cmdMsgBody.action();//获取自定义action
                    //获取扩展属性 此处省略
                    //maybe you need get extension of your message
                    //message.getStringAttribute("");
                    EMLog.d(TAG, String.format("Command：action:%s,message:%s", action, message.toString()));
                }
            }

            @Override
            public void onMessageRead(List<EMMessage> messages) {
            }

            @Override
            public void onMessageDelivered(List<EMMessage> message) {
            }

            @Override
            public void onMessageRecalled(List<EMMessage> messages) {
                for (EMMessage msg : messages) {
                    if (msg.getChatType() == ChatType.GroupChat && EaseAtMessageHelper.get().isAtMeMsg(msg)) {
                        EaseAtMessageHelper.get().removeAtMeGroup(msg.getTo());
                    }
                    EMMessage msgNotification = EMMessage.createReceiveMessage(Type.TXT);
                    EMTextMessageBody txtBody = new EMTextMessageBody(String.format(appContext.getString(R.string.msg_recall_by_user), msg.getFrom()));
                    msgNotification.addBody(txtBody);
                    msgNotification.setFrom(msg.getFrom());
                    msgNotification.setTo(msg.getTo());
                    msgNotification.setUnread(false);
                    msgNotification.setMsgTime(msg.getMsgTime());
                    msgNotification.setLocalTime(msg.getMsgTime());
                    msgNotification.setChatType(msg.getChatType());
                    msgNotification.setAttribute(Constant.MESSAGE_TYPE_RECALL, true);
                    msgNotification.setStatus(Status.SUCCESS);
                    EMClient.getInstance().chatManager().saveMessage(msgNotification);
                }
            }

            @Override
            public void onMessageChanged(EMMessage message, Object change) {
                EMLog.d(TAG, "change:");
                EMLog.d(TAG, "change:" + change);
            }
        };

        EMClient.getInstance().chatManager().addMessageListener(messageListener);
    }

    /**
     * if ever logged in
     *
     * @return
     */
    public boolean isLoggedIn() {
        return EMClient.getInstance().isLoggedInBefore();
    }

    /**
     * logout
     *
     * @param unbindDeviceToken whether you need unbind your device token
     * @param callback          callback
     */
    public void logout(boolean unbindDeviceToken, final EMCallBack callback) {
        endCall();
        Log.d(TAG, "logout: " + unbindDeviceToken);
        EMClient.getInstance().logout(unbindDeviceToken, new EMCallBack() {

            @Override
            public void onSuccess() {
                Log.d(TAG, "logout: onSuccess");
                reset();
                if (callback != null) {
                    callback.onSuccess();
                }

            }

            @Override
            public void onProgress(int progress, String status) {
                if (callback != null) {
                    callback.onProgress(progress, status);
                }
            }

            @Override
            public void onError(int code, String error) {
                Log.d(TAG, "logout: onSuccess");
                reset();
                if (callback != null) {
                    callback.onError(code, error);
                }
            }
        });
    }

    /**
     * get instance of EaseNotifier
     *
     * @return
     */
    public EaseNotifier getNotifier() {
        return easeUI.getNotifier();
    }

    public DemoModel getModel() {
        return (DemoModel) demoModel;
    }

    /**
     * update contact list
     *
     * @param aContactList
     */
    public void setContactList(Map<String, EaseUser> aContactList) {
        if (aContactList == null) {
            if (contactList != null) {
                contactList.clear();
            }
            return;
        }

        contactList = aContactList;
    }

    /**
     * save single contact
     */
    public void saveContact(EaseUser user) {
        contactList.put(user.getUsername(), user);
        demoModel.saveContact(user);
    }

    /**
     * get contact list
     *
     * @return
     */
    public Map<String, EaseUser> getContactList() {
        if (isLoggedIn() && contactList == null) {
            contactList = demoModel.getContactList();
        }

        // return a empty non-null object to avoid app crash
        if (contactList == null) {
            return new Hashtable<String, EaseUser>();
        }

        return contactList;
    }

    /**
     * set current username
     *
     * @param username
     */
    public void setCurrentUserName(String username) {
        this.username = username;
        demoModel.setCurrentUserName(username);
    }

    /**
     * get current user's id
     */
    public String getCurrentUsernName() {
        if (username == null) {
            username = demoModel.getCurrentUsernName();
        }
        return username;
    }

    public void setRobotList(Map<String, RobotUser> robotList) {
        this.robotList = robotList;
    }

    public Map<String, RobotUser> getRobotList() {
        if (isLoggedIn() && robotList == null) {
            robotList = demoModel.getRobotList();
        }
        return robotList;
    }

    /**
     * update user list to cache and database
     *
     * @param contactInfoList
     */
    public void updateContactList(List<EaseUser> contactInfoList) {
        for (EaseUser u : contactInfoList) {
            contactList.put(u.getUsername(), u);
        }
        ArrayList<EaseUser> mList = new ArrayList<EaseUser>();
        mList.addAll(contactList.values());
        demoModel.saveContactList(mList);
    }

    public UserProfileManager getUserProfileManager() {
        if (userProManager == null) {
            userProManager = new UserProfileManager();
        }
        return userProManager;
    }

    void endCall() {
        try {
            EMClient.getInstance().callManager().endCall();
        } catch (Exception e) {
            e.printStackTrace();
        }
    }

    public void addSyncGroupListener(DataSyncListener listener) {
        if (listener == null) {
            return;
        }
        if (!syncGroupsListeners.contains(listener)) {
            syncGroupsListeners.add(listener);
        }
    }

    public void removeSyncGroupListener(DataSyncListener listener) {
        if (listener == null) {
            return;
        }
        if (syncGroupsListeners.contains(listener)) {
            syncGroupsListeners.remove(listener);
        }
    }

    public void addSyncContactListener(DataSyncListener listener) {
        if (listener == null) {
            return;
        }
        if (!syncContactsListeners.contains(listener)) {
            syncContactsListeners.add(listener);
        }
    }

    public void removeSyncContactListener(DataSyncListener listener) {
        if (listener == null) {
            return;
        }
        if (syncContactsListeners.contains(listener)) {
            syncContactsListeners.remove(listener);
        }
    }

    public void addSyncBlackListListener(DataSyncListener listener) {
        if (listener == null) {
            return;
        }
        if (!syncBlackListListeners.contains(listener)) {
            syncBlackListListeners.add(listener);
        }
    }

    public void removeSyncBlackListListener(DataSyncListener listener) {
        if (listener == null) {
            return;
        }
        if (syncBlackListListeners.contains(listener)) {
            syncBlackListListeners.remove(listener);
        }
    }

    /**
     * Get group list from server
     * This method will save the sync state
     *
     * @throws HyphenateException
     */
    public synchronized void asyncFetchGroupsFromServer(final EMCallBack callback) {
        if (isSyncingGroupsWithServer) {
            return;
        }

        isSyncingGroupsWithServer = true;

        new Thread() {
            @Override
            public void run() {
                try {
                    List<EMGroup> groups = EMClient.getInstance().groupManager().getJoinedGroupsFromServer();

                    // in case that logout already before server returns, we should return immediately
                    if (!isLoggedIn()) {
                        isGroupsSyncedWithServer = false;
                        isSyncingGroupsWithServer = false;
                        noitifyGroupSyncListeners(false);
                        return;
                    }

                    demoModel.setGroupsSynced(true);

                    isGroupsSyncedWithServer = true;
                    isSyncingGroupsWithServer = false;

                    //notify sync group list success
                    noitifyGroupSyncListeners(true);

                    if (callback != null) {
                        callback.onSuccess();
                    }
                } catch (HyphenateException e) {
                    demoModel.setGroupsSynced(false);
                    isGroupsSyncedWithServer = false;
                    isSyncingGroupsWithServer = false;
                    noitifyGroupSyncListeners(false);
                    if (callback != null) {
                        callback.onError(e.getErrorCode(), e.toString());
                    }
                }

            }
        }.start();
    }

    public void noitifyGroupSyncListeners(boolean success) {
        for (DataSyncListener listener : syncGroupsListeners) {
            listener.onSyncComplete(success);
        }
    }

    public void asyncFetchContactsFromServer(final EMValueCallBack<List<String>> callback) {
        if (isSyncingContactsWithServer) {
            return;
        }

        isSyncingContactsWithServer = true;

        new Thread() {
            @Override
            public void run() {
                List<String> usernames = null;
                List<String> selfIds = null;
                try {
                    usernames = EMClient.getInstance().contactManager().getAllContactsFromServer();
                    selfIds = EMClient.getInstance().contactManager().getSelfIdsOnOtherPlatform();
                    // in case that logout already before server returns, we should return immediately
                    if (!isLoggedIn()) {
                        isContactsSyncedWithServer = false;
                        isSyncingContactsWithServer = false;
                        notifyContactsSyncListener(false);
                        return;
                    }
                    if (selfIds.size() > 0) {
                        usernames.addAll(selfIds);
                    }
                    Map<String, EaseUser> userlist = new HashMap<String, EaseUser>();
                    for (String username : usernames) {
                        EaseUser user = new EaseUser(username);
                        EaseCommonUtils.setUserInitialLetter(user);
                        userlist.put(username, user);
                    }
                    // save the contact list to cache
                    getContactList().clear();
                    getContactList().putAll(userlist);
                    // save the contact list to database
                    UserDao dao = new UserDao(appContext);
                    List<EaseUser> users = new ArrayList<EaseUser>(userlist.values());
                    dao.saveContactList(users);

                    demoModel.setContactSynced(true);
                    EMLog.d(TAG, "set contact syn status to true");

                    isContactsSyncedWithServer = true;
                    isSyncingContactsWithServer = false;

                    //notify sync success
                    notifyContactsSyncListener(true);

                    getUserProfileManager().asyncFetchContactInfosFromServer(usernames, new EMValueCallBack<List<EaseUser>>() {

                        @Override
                        public void onSuccess(List<EaseUser> uList) {
                            updateContactList(uList);
                            getUserProfileManager().notifyContactInfosSyncListener(true);
                        }

                        @Override
                        public void onError(int error, String errorMsg) {
                        }
                    });
                    if (callback != null) {
                        callback.onSuccess(usernames);
                    }
                } catch (HyphenateException e) {
                    demoModel.setContactSynced(false);
                    isContactsSyncedWithServer = false;
                    isSyncingContactsWithServer = false;
                    notifyContactsSyncListener(false);
                    e.printStackTrace();
                    if (callback != null) {
                        callback.onError(e.getErrorCode(), e.toString());
                    }
                }

            }
        }.start();
    }

    public void notifyContactsSyncListener(boolean success) {
        for (DataSyncListener listener : syncContactsListeners) {
            listener.onSyncComplete(success);
        }
    }

    public void asyncFetchBlackListFromServer(final EMValueCallBack<List<String>> callback) {

        if (isSyncingBlackListWithServer) {
            return;
        }

        isSyncingBlackListWithServer = true;

        new Thread() {
            @Override
            public void run() {
                try {
                    List<String> usernames = EMClient.getInstance().contactManager().getBlackListFromServer();

                    // in case that logout already before server returns, we should return immediately
                    if (!isLoggedIn()) {
                        isBlackListSyncedWithServer = false;
                        isSyncingBlackListWithServer = false;
                        notifyBlackListSyncListener(false);
                        return;
                    }

                    demoModel.setBlacklistSynced(true);

                    isBlackListSyncedWithServer = true;
                    isSyncingBlackListWithServer = false;

                    notifyBlackListSyncListener(true);
                    if (callback != null) {
                        callback.onSuccess(usernames);
                    }
                } catch (HyphenateException e) {
                    demoModel.setBlacklistSynced(false);

                    isBlackListSyncedWithServer = false;
                    isSyncingBlackListWithServer = true;
                    e.printStackTrace();

                    if (callback != null) {
                        callback.onError(e.getErrorCode(), e.toString());
                    }
                }

            }
        }.start();
    }

    public void notifyBlackListSyncListener(boolean success) {
        for (DataSyncListener listener : syncBlackListListeners) {
            listener.onSyncComplete(success);
        }
    }

    public boolean isSyncingGroupsWithServer() {
        return isSyncingGroupsWithServer;
    }

    public boolean isSyncingContactsWithServer() {
        return isSyncingContactsWithServer;
    }

    public boolean isSyncingBlackListWithServer() {
        return isSyncingBlackListWithServer;
    }

    public boolean isGroupsSyncedWithServer() {
        return isGroupsSyncedWithServer;
    }

    public boolean isContactsSyncedWithServer() {
        return isContactsSyncedWithServer;
    }

    public boolean isBlackListSyncedWithServer() {
        return isBlackListSyncedWithServer;
    }

    synchronized void reset() {
        isSyncingGroupsWithServer = false;
        isSyncingContactsWithServer = false;
        isSyncingBlackListWithServer = false;

        demoModel.setGroupsSynced(false);
        demoModel.setContactSynced(false);
        demoModel.setBlacklistSynced(false);

        isGroupsSyncedWithServer = false;
        isContactsSyncedWithServer = false;
        isBlackListSyncedWithServer = false;

        isGroupAndContactListenerRegisted = false;

        setContactList(null);
        setRobotList(null);
        getUserProfileManager().reset();
        DemoDBManager.getInstance().closeDB();
    }

    public void pushActivity(Activity activity) {
        easeUI.pushActivity(activity);
    }

    public void popActivity(Activity activity) {
        easeUI.popActivity(activity);
    }

}<|MERGE_RESOLUTION|>--- conflicted
+++ resolved
@@ -577,20 +577,11 @@
                 EMLog.i(TAG, String.format("State code=%d", state.ordinal()));
             }
 
-<<<<<<< HEAD
-            @Override
-            public void onStreamStatistics(EMStreamStatistics statistics) {
-            }
-
-            @Override
-            public void onStreamSetup(String streamId) {
-=======
             @Override public void onStreamStatistics(EMStreamStatistics statistics) {
                 EMLog.d(TAG, statistics.toString());
             }
 
             @Override public void onStreamSetup(String streamId) {
->>>>>>> 2df24d56
                 EMLog.i(TAG, String.format("Stream id - %s", streamId));
             }
 
