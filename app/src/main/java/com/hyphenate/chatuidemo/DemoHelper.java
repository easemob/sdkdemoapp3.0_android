--- conflicted
+++ resolved
@@ -9,6 +9,7 @@
 import android.os.Looper;
 import android.os.Message;
 import android.support.v4.content.LocalBroadcastManager;
+import android.text.TextUtils;
 import android.util.Log;
 import android.widget.Toast;
 
@@ -582,27 +583,9 @@
 
             @Override public void onReceiveInvite(String confId, String password, String extension) {
                 EMLog.i(TAG, String.format("Receive conference invite confId: %s, password: %s, extension: %s", confId, password, extension));
-<<<<<<< HEAD
-                goConference(confId, password);
-=======
-                if(easeUI.hasForegroundActivies() && easeUI.getTopActivity().getClass().getSimpleName().equals("ConferenceActivity")) {
-                    return;
-                }
-                String inviter = "";
-                try {
-                    JSONObject jsonObj = new JSONObject(extension);
-                    inviter = jsonObj.optString(Constant.EXTRA_CONFERENCE_INVITER);
-                } catch (JSONException e) {
-                    e.printStackTrace();
-                }
-                Intent conferenceIntent = new Intent(appContext, ConferenceActivity.class);
-                conferenceIntent.putExtra(Constant.EXTRA_CONFERENCE_ID, confId);
-                conferenceIntent.putExtra(Constant.EXTRA_CONFERENCE_PASS, password);
-                conferenceIntent.putExtra(Constant.EXTRA_CONFERENCE_INVITER, inviter);
-                conferenceIntent.putExtra(Constant.EXTRA_CONFERENCE_IS_CREATOR, false);
-                conferenceIntent.addFlags(Intent.FLAG_ACTIVITY_NEW_TASK);
-                appContext.startActivity(conferenceIntent);
->>>>>>> 1d54a372
+
+                goConference(confId, password, extension);
+
             }
         });
         //register incoming call receiver
@@ -621,13 +604,24 @@
      * @param confId 会议 id
      * @param password 会议密码
      */
-    public void goConference(String confId, String password) {
+    public void goConference(String confId, String password,String extension) {
         if(easeUI.hasForegroundActivies() && easeUI.getTopActivity().getClass().getSimpleName().equals("ConferenceActivity")) {
             return;
+        }
+        String inviter = "";
+        try {
+            JSONObject jsonObj = new JSONObject(extension);
+            inviter = jsonObj.optString(Constant.EXTRA_CONFERENCE_INVITER);
+        } catch (JSONException e) {
+            e.printStackTrace();
+        }
+        if (TextUtils.isEmpty(inviter)) {
+            inviter = extension;
         }
         Intent conferenceIntent = new Intent(appContext, ConferenceActivity.class);
         conferenceIntent.putExtra(Constant.EXTRA_CONFERENCE_ID, confId);
         conferenceIntent.putExtra(Constant.EXTRA_CONFERENCE_PASS, password);
+        conferenceIntent.putExtra(Constant.EXTRA_CONFERENCE_INVITER, inviter);
         conferenceIntent.putExtra(Constant.EXTRA_CONFERENCE_IS_CREATOR, false);
         conferenceIntent.addFlags(Intent.FLAG_ACTIVITY_NEW_TASK);
         appContext.startActivity(conferenceIntent);
@@ -1298,7 +1292,7 @@
                     String confId = message.getStringAttribute(Constant.MSG_ATTR_CONF_ID, "");
                     if(!"".equals(confId)){
                         String password = message.getStringAttribute(Constant.MSG_ATTR_CONF_PASS, "");
-                        goConference(confId, password);
+                        goConference(confId, password, message.getFrom());
                     }
                     // in background, do not refresh UI, notify it in notification bar
                     if(!easeUI.hasForegroundActivies()){
