apply plugin: 'com.android.application'
apply plugin: 'kotlin-android'
apply plugin: 'kotlin-android-extensions'

android {
    compileSdkVersion 28
    buildToolsVersion '28.0.3'

    defaultConfig {
        applicationId "com.hyphenate.chatuidemo"
        minSdkVersion 16
        targetSdkVersion 28
        multiDexEnabled true
        ndk {
            abiFilters 'arm64-v8a', 'armeabi-v7a', 'x86'
        }
    }

    buildTypes {
        release {
            minifyEnabled false
            proguardFiles getDefaultProguardFile('proguard-android.txt'), 'proguard-rules.txt'
        }
    }

    lintOptions {
        checkReleaseBuilds false
        // Or, if you prefer, you can continue to check for errors in release builds,
        // but continue the build even when errors are found:
        abortOnError false
    }

	sourceSets {
		main {
			jniLibs.srcDirs = ['libs']
		}
	}
<<<<<<< HEAD
=======

>>>>>>> bb693534
    compileOptions {
        sourceCompatibility JavaVersion.VERSION_1_8
        targetCompatibility JavaVersion.VERSION_1_8
    }
}

dependencies {
    implementation project(':easeui')
    implementation fileTree(include: '*.jar', dir: 'libs')
    implementation 'com.parse:parse-android:1.13.1'
    implementation 'com.android.support:multidex:1.0.1'
    // Google firebase cloud messaging
    implementation 'com.google.android.gms:play-services-base:11.4.0'
    implementation 'com.google.firebase:firebase-messaging:11.4.0'
    // bugly start
    implementation 'com.tencent.bugly:crashreport:2.6.6.1'
    implementation 'com.tencent.bugly:nativecrashreport:3.3.1'
    // bugly end
    implementation project(':hmspush')
    implementation "org.jetbrains.kotlin:kotlin-stdlib-jre7:$kotlin_version"
    // meizu push
<<<<<<< HEAD
    implementation 'com.meizu.flyme.internet:push-internal:3.7.0@aar'//配置集成sdk
=======
    implementation 'com.meizu.flyme.internet:push-internal:3.7.0@aar'
    //配置集成sdk
>>>>>>> bb693534
}

// ADD THIS AT THE BOTTOM
apply plugin: 'com.google.gms.google-services'
repositories {
    mavenCentral()
}<|MERGE_RESOLUTION|>--- conflicted
+++ resolved
@@ -35,10 +35,6 @@
 			jniLibs.srcDirs = ['libs']
 		}
 	}
-<<<<<<< HEAD
-=======
-
->>>>>>> bb693534
     compileOptions {
         sourceCompatibility JavaVersion.VERSION_1_8
         targetCompatibility JavaVersion.VERSION_1_8
@@ -60,12 +56,8 @@
     implementation project(':hmspush')
     implementation "org.jetbrains.kotlin:kotlin-stdlib-jre7:$kotlin_version"
     // meizu push
-<<<<<<< HEAD
     implementation 'com.meizu.flyme.internet:push-internal:3.7.0@aar'//配置集成sdk
-=======
-    implementation 'com.meizu.flyme.internet:push-internal:3.7.0@aar'
-    //配置集成sdk
->>>>>>> bb693534
+
 }
 
 // ADD THIS AT THE BOTTOM
