--- conflicted
+++ resolved
@@ -192,22 +192,7 @@
         Intent intent = new Intent(fragment.getContext(), RPTransferActivity.class);
         intent.putExtra(RPConstant.EXTRA_RED_PACKET_INFO, redPacketInfo);
         intent.putExtra(RPConstant.EXTRA_TOKEN_DATA, getTokenData());
-<<<<<<< HEAD
         fragment.startActivityForResult(intent, requestCode);
-=======
-        context.startActivity(intent);
-    }
-
-
-    @NonNull
-    private static TokenData getTokenData() {
-        TokenData tokenData = new TokenData();
-        tokenData.imUserId = EMClient.getInstance().getCurrentUser();
-        //此处使用环信id代替了appUserId 开发者可传入App的appUserId
-        tokenData.appUserId = EMClient.getInstance().getCurrentUser();
-        tokenData.imToken = EMClient.getInstance().getOptions().getAccessToken();
-        return tokenData;
->>>>>>> bc08d56f
     }
 
     /**
