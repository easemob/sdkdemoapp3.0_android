--- conflicted
+++ resolved
@@ -178,11 +178,13 @@
         }
         
         
-   if (message.direct == EMMessage.Direct.RECEIVE || message.getChatType() == EMMessage.ChatType.ChatRoom
+    if (isChatroom
+                //red packet code : 屏蔽红包消息的撤回功能
                 || message.getBooleanAttribute(RedPacketConstant.MESSAGE_ATTR_IS_RED_PACKET_MESSAGE, false)) {
-            View view = findViewById(R.id.text_revoke);
-            if(view != null){
-                view.setVisibility(View.GONE);
+                //end of red packet code
+            View v = (View) findViewById(R.id.forward);
+            if (v != null) {
+                v.setVisibility(View.GONE);
             }
         }
 
@@ -355,13 +357,7 @@
                             }
                             return msg;
                         }
-<<<<<<< HEAD
                         return null;
-=======
-                        return msg;
-                    } catch (HyphenateException e) {
-                        e.printStackTrace();
->>>>>>> 1c107e46
                     }
                 });
                 super.setUpView();
